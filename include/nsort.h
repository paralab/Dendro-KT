/**
 * @file:nsort.h
 * @author: Masado Ishii  --  UofU SoC,
 * @date: 2019-02-20
 * @brief: Variations of the TreeSort algorithm (tsort.h) for fem-nodes in 4D+.
 */

#ifndef DENDRO_KT_NSORT_H
#define DENDRO_KT_NSORT_H

#include "tsort.h"
#include "treeNode.h"
#include "hcurvedata.h"
#include "parUtils.h"
#include "binUtils.h"

#include "filterFunction.h"

#include <iostream>
#include <bitset>

#include <mpi.h>
#include <vector>
#include <queue>
#include <unordered_set>
#include <map>
#include <functional>
#include <stdio.h>

namespace ot {

  /**@brief Identification of face-interior/edge-interior etc., for nodes.
   * @description There are OuterDim+1 cell dimensions and pow(2,OuterDim) total cell orientations.
   *     The less-significant bits are used to store orientation, while the
   *     more-significant bits are used as redundant quick-access flags for the dimension.
   *     Orientation is represented as a bitvector, with a bit being set if that axis is part of the cell volume.
   *     A 0-cell (point) has all bits set to 0, while a OuterDim-cell (whole volume) has all bits set to 1.
   *     The cell dimension is how many bits are set to 1.
   * @note If the embedding dimension is OuterDim<=5, then unsigned char suffices.
   * @note The template information is not used right now since OuterDim is assumed to be 4 or less.
   *       However, making this a template means that CellType for higher OuterDims than 5 can be made
   *       as template instantiations later.
   */
  template <unsigned int OuterDim>
  struct CellType
  {
    using FlagType = unsigned char;

    /**@brief Constructs a 0-cell (point) inside the hypercube of dimension OuterDim. */
    CellType() { m_flag = 0; }

    // No checks are performed to make sure that c_orient is consistent with c_dim.
    operator FlagType&() { return m_flag; }
    operator FlagType() { return m_flag; }

    FlagType get_dim_flag() const { return m_flag >> m_shift; }
    FlagType get_orient_flag() const { return m_flag & m_mask; }

    void set_dimFlag(FlagType c_dim) { m_flag = (m_flag & m_mask) | (c_dim << m_shift); }
    void set_orientFlag(FlagType c_orient) { m_flag = (m_flag & (~m_mask)) | (c_orient & m_mask); }

    // TODO void set_flags(FlagType c_orient); // Counts 1s in c_orient and uses count for c_dim.

    static std::array<CellType, (1u<<OuterDim)-1> getExteriorOrientHigh2Low();
    static std::array<CellType, (1u<<OuterDim)-1> getExteriorOrientLow2High();

    // Data members.
    FlagType m_flag;

    private:
      // Usage: prefix=0u, lengthLeft=OuterDim, onesLeft=faceDimension, dest=arrayStart.
      // Recursion depth is equal to onesLeft.
      static void emitCombinations(FlagType prefix, unsigned char lengthLeft, unsigned char onesLeft, CellType * &dest);

      static const FlagType m_shift = 4u;
      static const FlagType m_mask = (1u << m_shift) - 1;
  };


  /**@brief TreeNode + extra attributes to keep track of node uniqueness. */
  template <typename T, unsigned int dim>
  class TNPoint : public TreeNode<T,dim>
  {
<<<<<<< HEAD
=======
    private:
#if 0
      /**
        @brief Constructs an octant (without checks).
        @param dummy : not used yet.
        @param coords The coordinates of the point.
        @param level The level of the point (i.e. level of the element that spawned it).
      */
      TNPoint (const int dummy, const std::array<T,dim> coords, unsigned int level);
#endif

>>>>>>> fdd57f56
    public:
      /**
       * @brief Constructs a node at the extreme "lower-left" corner of the domain.
       */
      TNPoint();

      /**
        @brief Constructs a point.
        @param coords The coordinates of the point.
        @param level The level of the point (i.e. level of the element that spawned it).
        @note Uses the "dummy" overload of TreeNode() so that the coordinates are copied as-is.
        */
      TNPoint (const std::array<T,dim> coords, unsigned int level);

      /**@brief Copy constructor */
      TNPoint (const TNPoint & other);


      /** @brief Assignment operator. No checks for dim or maxD are performed. It's ok to change dim and maxD of the object using the assignment operator.*/
      TNPoint & operator = (TNPoint const  & other);


      /** @brief Compares level and full coordinates, disregarding selection status. */
      bool operator== (TNPoint const &that) const;

      /** @brief Compares level and full coordinates, disregarding selection status. */
      bool operator!= (TNPoint const &that) const;


      int get_owner() const { return m_owner; }
      void set_owner(int owner) { m_owner = owner; }

      /// long get_globId() const { return m_globId; }
      /// void set_globId(long globId) { m_globId = globId; }

      /**@brief Get type of cell to which point is interior, at native level. */
      CellType<dim> get_cellType() const;

      /**@brief Get type of cell to which point is interior, at parent of native level. */
      CellType<dim> get_cellTypeOnParent() const;

      /**@brief Get type of cell to which point is interior, at arbitrary level. */
      CellType<dim> get_cellType(LevI lev) const;

      static CellType<dim> get_cellType(const TreeNode<T, dim> &tnPoint, LevI lev);

      /**@brief Return whether own cell type differs from cell type on parent. */
      bool isCrossing() const;

<<<<<<< HEAD
=======
#if 0
>>>>>>> fdd57f56
      /** @brief Get the cell that generated this point, based on coordinates and level. */
      TreeNode<T,dim> getCell() const;
#endif

      bool getIsCancellation() const;

      void setIsCancellation(bool isCancellation);

#if 0
      /**
       * @brief Append all "base nodes," i.e. if this node were hanging, the nodes in the parent that it could point to.
       * @note The appended base nodes may not be exact. The least significant bit will have a rounding artifact. To
       *       compare with exact nodes that should be equal, compare plus/minus the least significant bit.
       */
      void appendAllBaseNodes(std::vector<TNPoint> &nodeList);
#endif

      /** @brief Assuming nodes on a cell are ordered lexicographically, get the rank of this node on the given cell. */
      unsigned int get_lexNodeRank(const TreeNode<T,dim> &hostCell, unsigned int polyOrder) const;

      /** @brief Assuming nodes on a cell are ordered lexicographically, get the rank of given node on the given cell. */
      static unsigned int get_lexNodeRank(const TreeNode<T,dim> &hostCell, const TreeNode<T, dim> &tnPoint, unsigned int polyOrder);

      static unsigned int get_nodeRank1D(const TreeNode<T, dim> &hostCell, const TreeNode<T, dim> &tnPoint, unsigned int d, unsigned int polyOrder);

      static std::array<unsigned, dim> get_nodeRanks1D(const TreeNode<T, dim> &hostCell, const TreeNode<T, dim> &tnPoint, unsigned int polyOrder);

      static void get_relNodeCoords(const TreeNode<T,dim> &containingSubtree,
                                    const TreeNode<T,dim> &tnPoint,
                                    unsigned int polyOrder,
                                    std::array<unsigned int, dim> &numerators,
                                    unsigned int &denominator);

    protected:
      // Data members.
      int m_owner = -1;
      long m_globId = -1;
      //TODO These members could be overlayed in a union if we are careful.


      bool m_isCancellation = false;
  };

  // The convention to nudge points, including boundary points, into containers.
  template <typename SrcType, typename RsltType>
  inline RsltType KeyFunInboundsContainer(const SrcType &pt)
  {
    using T = typename SrcType::coordType;
    constexpr unsigned int dim = ot::coordDim(&pt);
    std::array<T,dim> coords;
    pt.getAnchor(coords);
    /// const unsigned int lev = pt.getLevel();            // Container.
    const unsigned int lev = m_uiMaxDepth;             // Nearest in-bounds point.
    const unsigned int len = 1u << (m_uiMaxDepth-lev);
    const unsigned int domainUpper = (1u<<m_uiMaxDepth) - 1;

    for (int d = 0; d < dim; d++)
    {
      if (coords[d] > domainUpper)
      {
        /// coords[d] -= len;            // Container.
        coords[d] = domainUpper;      // Nearest in-bounds point.
      }
    }

    return {coords, lev};   // Erases resolution below lev.
  }

  template <typename SrcType, typename RsltType>
  using KeyFunInboundsContainer_t = std::function<RsltType(const SrcType &)>;

  template <typename T, unsigned int dim>
  class Element : public TreeNode<T,dim>
  {
    public:
      // Bring in parent constructors.
      Element () : TreeNode<T,dim> () {}
      Element (const std::array<T,dim> coords, unsigned int level) : TreeNode<T,dim> (coords, level) {}
      Element (const Element & other) : TreeNode<T,dim> (other) {}
      Element (const int dummy, const std::array<T,dim> coords, unsigned int level) :
          TreeNode<T,dim> (dummy, coords, level) {}

      // Constructor from TreeNode to Element.
      Element(const TreeNode<T,dim> & other) : TreeNode<T,dim>(other) {}

      using TreeNode<T,dim>::operator=;

      std::array<T, dim> getNodeX(const std::array<unsigned, dim> &numerators, unsigned polyOrder) const;
      TNPoint<T, dim>    getNode(const std::array<unsigned, dim> &numerators, unsigned polyOrder) const;

      /** @brief Append nodes in lexicographic order. */
      template <typename TN = TNPoint<T,dim>>
      void appendNodes(unsigned int order, std::vector<TN> &nodeList) const;

      void appendInteriorNodes(unsigned int order, std::vector<TNPoint<T,dim>> &nodeList) const;
      void appendExteriorNodes(unsigned int order, std::vector<TNPoint<T,dim>> &nodeList, const ::ibm::DomainDecider &domainDecider) const;
      void appendCancellationNodes(unsigned int order, std::vector<TNPoint<T,dim>> &nodeList) const;

      void appendKFaces(CellType<dim> kface, std::vector<TreeNode<T,dim>> &nodeList, std::vector<CellType<dim>> &kkfaces) const;


      /** @brief Maps child (this) hanging nodes to parent nodes
       *         that do not overlap with child nonhanging nodes,
       *         and acts as identity for child non-hanging nodes. */
      std::array<unsigned, dim> hanging2ParentIndicesBijection(
          const std::array<unsigned, dim> &indices, unsigned polyOrder) const;

      /**
       * @returns true if the coordinates lie in the element or on the element boundary.
       * @note similar implementation to TreeNode::isOnDomainBoundary().
       */
      bool isIncident(const ot::TreeNode<T,dim> &pointCoords) const;

      /**
       * @brief Using bit-wise ops, identifies which children are touching a point.
       * @param [in] pointCoords Coordinates of the point incident on 0 or more children.
       * @param [out] incidenceOffset The Morton child # of the first incident child.
       * @param [out] incidenceSubspace A bit string of axes, with a '1'
       *                for each incident child that is adjacent to the first incident child.
       * @param [out] incidenceSubspaceDim The number of set ones in incidenceSubspace.
       *                The number of incident children is pow(2, incidenceSubspaceDim).
       * @note Use with TallBitMatrix to easily iterate over the child numbers of incident children.
       * @note It is ASSUMED that isIncident(pointCoords) is true.
       */
      void  incidentChildren(
          const ot::TreeNode<T,dim> &pointCoords,
          typename ot::CellType<dim>::FlagType &incidenceOffset,
          typename ot::CellType<dim>::FlagType &incidenceSubspace,
          typename ot::CellType<dim>::FlagType &incidenceSubspaceDim) const;
  };


  struct ScatterMap
  {
    std::vector<RankI> m_map;
    std::vector<RankI> m_sendCounts;
    std::vector<RankI> m_sendOffsets;
    std::vector<int> m_sendProc;
  };

  struct GatherMap
  {
    /// static void resizeLocalCounts(GatherMap &gm, RankI newLocalCounts, int rProc)
    /// {
    ///   RankI accum = 0;
    ///   int procIdx = 0;
    ///   while (procIdx < gm.m_recvProc.size() && gm.m_recvProc[procIdx] < rProc)
    ///     accum += gm.m_recvCounts[procIdx++];
    ///   gm.m_locCount = newLocalCounts;
    ///   /// gm.m_locOffset = accum;   // This will be the same.
    ///   accum += newLocalCounts;
    ///   while (procIdx < gm.m_recvProc.size())
    ///   {
    ///     gm.m_recvOffsets[procIdx] = accum;
    ///     accum += gm.m_recvCounts[procIdx++];
    ///   }
    ///   gm.m_totalCount = accum;
    /// }

    std::vector<int> m_recvProc;
    std::vector<RankI> m_recvCounts;
    std::vector<RankI> m_recvOffsets;

    RankI m_totalCount;
    RankI m_locCount;
    RankI m_locOffset;
  };

  inline size_t computeTotalSendSz(const ScatterMap &sm)
  {
    size_t total = 0;
    for (RankI sendCount : sm.m_sendCounts)
      total += sendCount;
    return total;
  }

  inline size_t totalRecvSz(const GatherMap &gm)
  {
    return gm.m_totalCount - gm.m_locCount;
  }



  std::ostream & operator<<(std::ostream &out, const ScatterMap &sm);
  std::ostream & operator<<(std::ostream &out, const GatherMap &gm);

  template <typename T, unsigned int dim>
  struct SFC_NodeSort
  {
    /**
     * @brief Takes distributed sorted lists of owned nodes, uses key generation to compute sufficient scattermap.
     * @note Might produce some nodes that don't need to be exchanged. Hopefully it's not too many surplus.
     */
    static ScatterMap computeScattermap(const std::vector<TNPoint<T,dim>> &ownedNodes, const TreeNode<T,dim> *treePartStart, MPI_Comm comm);

    /**
     * @brief Exchange counts from senders to receivers.
     * @TODO change the name ("gather map" means something else).
     */
    static GatherMap scatter2gather(const ScatterMap &sm, RankI localCount, MPI_Comm comm);


    /** @brief Stage and send our data (using ScatterMap), and receive ghost data into ghost buffers (using GatherMap). */
    //TODO this function doesn't really belong in this class, it doesn't depend on T or dim at all. --> the 'oda' class
    template <typename da>
    static void ghostExchange(da *dataAndGhostBuffers, da *sendBufferSpace, const ScatterMap &sm, const GatherMap &gm, MPI_Comm comm);

    /** @brief Send back contributions to owners (using GatherMap), receive and unstage/accumulate to our data (using ScatterMap). */
    // TODO move this to the 'oda' class as well.
    template <typename da>
    static void ghostReverse(da *dataAndGhostBuffers, da *sendBufferSpace, const ScatterMap &sm, const GatherMap &gm, MPI_Comm comm);

  }; // struct SFC_NodeSort



}//namespace ot

#include "nsort.tcc"


namespace par {

  //Forward Declaration
  template <typename T>
    class Mpi_datatype;

      /**@brief A template specialization of the abstract class "Mpi_datatype" for communicating messages of type "ot::TNPoint".*/
      template <typename T, unsigned int dim>
      class Mpi_datatype< ot::TNPoint<T,dim> > {

      /*@masado Omitted all the comparison/reduction operations, limited to ::value().*/
      public:

      /**@return The MPI_Datatype corresponding to the datatype "ot::TNPoint".*/
      static MPI_Datatype value()
      {
        static bool         first = true;
        static MPI_Datatype datatype;

        if (first)
        {
          first = false;
          MPI_Type_contiguous(sizeof(ot::TNPoint<T,dim>), MPI_BYTE, &datatype);
          MPI_Type_commit(&datatype);
        }

        return datatype;
      }

    };
}//end namespace par



#endif//DENDRO_KT_NSORT_H<|MERGE_RESOLUTION|>--- conflicted
+++ resolved
@@ -81,20 +81,6 @@
   template <typename T, unsigned int dim>
   class TNPoint : public TreeNode<T,dim>
   {
-<<<<<<< HEAD
-=======
-    private:
-#if 0
-      /**
-        @brief Constructs an octant (without checks).
-        @param dummy : not used yet.
-        @param coords The coordinates of the point.
-        @param level The level of the point (i.e. level of the element that spawned it).
-      */
-      TNPoint (const int dummy, const std::array<T,dim> coords, unsigned int level);
-#endif
-
->>>>>>> fdd57f56
     public:
       /**
        * @brief Constructs a node at the extreme "lower-left" corner of the domain.
@@ -144,26 +130,9 @@
       /**@brief Return whether own cell type differs from cell type on parent. */
       bool isCrossing() const;
 
-<<<<<<< HEAD
-=======
-#if 0
->>>>>>> fdd57f56
-      /** @brief Get the cell that generated this point, based on coordinates and level. */
-      TreeNode<T,dim> getCell() const;
-#endif
-
       bool getIsCancellation() const;
 
       void setIsCancellation(bool isCancellation);
-
-#if 0
-      /**
-       * @brief Append all "base nodes," i.e. if this node were hanging, the nodes in the parent that it could point to.
-       * @note The appended base nodes may not be exact. The least significant bit will have a rounding artifact. To
-       *       compare with exact nodes that should be equal, compare plus/minus the least significant bit.
-       */
-      void appendAllBaseNodes(std::vector<TNPoint> &nodeList);
-#endif
 
       /** @brief Assuming nodes on a cell are ordered lexicographically, get the rank of this node on the given cell. */
       unsigned int get_lexNodeRank(const TreeNode<T,dim> &hostCell, unsigned int polyOrder) const;
