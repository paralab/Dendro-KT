/**
 * @file: sfcTreeLoop_matvec.h
 * @author: Masado Ishii  --  UofU SoC,
 * @date: 2019-10-24
 * @brief: Matvec-style iteration over node values, using SFC_TreeLoop.
 */


#ifndef DENDRO_KT_SFC_TREE_LOOP_MATVEC_H
#define DENDRO_KT_SFC_TREE_LOOP_MATVEC_H

#include "sfcTreeLoop.h"

#include "nsort.h"
#include "tsort.h"
#include "treeNode.h"
#include "mathUtils.h"
#include "binUtils.h"

#include "refel.h"
/// #include "tensor.h"


#include <vector>
#include <tuple>


namespace ot
{

  // For matvec, there can be at most one level of interpolation existing
  // at a time, so one leaf buffer and one parent buffer will suffice.
  // The same may or may not be true of intergrid transfer.
  // We'll cross that bridge later.
  // For now though, the matvec derived class/specialization can have its
  // own parent/leaf buffers that exist outside of the stack.
  // Because a parent buffer will still be shared by multiple children, it
  // needs to be initialized to 0s before the children are processed.
  // We can do that in the constructor and the bottomUpNodes.
  //

  // We actually don't need parent2Child or child2Parent as designated functions.
  // We can detect and interpolate hanging children during topDownNodes.
  // When requesting the element buffer, can always specify to possibly
  // interpolate all the nodes.

  template <unsigned int dim>
  class MatvecBaseSummary
  {
    public:
      LevI m_subtreeFinestLevel;
      size_t m_subtreeNodeCount;
      size_t m_numBdryNodes;

      bool m_initializedIn;
      bool m_initializedOut;
  };


  template <unsigned int dim, class FrameT>
  void fillLeafNodeBdry(const FrameT &frame, unsigned int eleOrder, std::vector<bool> &leafNodeBdry);


  //
  // MatvecBase
  //
  // Input<0>: Node coordinate (TreeNode)
  // Input<1>: Node value (NodeT i.e. float type)
  //
  // Output<0>: Node value (NodeT i.e. float type)
  //
  // Usage:
  //    ot::MatvecBase<dim, T> treeloop_mvec(numNodes, ndofs, eleOrder, &(*nodes.begin()), &(*vals.begin()));
  //    while (!treeloop_mvec.isFinished())
  //    {
  //      if (treeloop_mvec.isPre())
  //      {
  //        // Decide whether to descend and/or do something at current level.
  //        // For example you could intervene before topDownNodes() is called.
  //        unsigned int currentLevel = treeloop_mvec.getCurrentSubtree().getLevel();
  //        treeloop_mvec.step();  // Descend if possible, else next subtree.
  //      }
  //      else
  //      {
  //        // Already visited this subtree and children, now on way back up.
  //        // You can access results of bottomUpNodes() from children of this
  //        // subtree, and intervene in subtree results before this subtree
  //        // is used in bottomUpNodes() of parent.
  //        std::cout << "Returned to subtree \t" << treeloop_mvec.getSubtreeInfo().getCurrentSubtree() << "\n";
  //        treeloop_mvec.next();
  //      }
  //    }

  //
  template <unsigned int dim, typename NodeT>
  class MatvecBase : public SFC_TreeLoop<dim,
                                         Inputs<TreeNode<unsigned int, dim>, NodeT>,
                                         Outputs<NodeT>,
                                         MatvecBaseSummary<dim>,
                                         MatvecBase<dim, NodeT>>
  {
    using BaseT = SFC_TreeLoop<dim,
                               Inputs<TreeNode<unsigned int, dim>, NodeT>,
                               Outputs<NodeT>,
                               MatvecBaseSummary<dim>,
                               MatvecBase<dim, NodeT>>;
    friend BaseT;

    public:
      using FrameT = Frame<dim, Inputs<TreeNode<unsigned int, dim>, NodeT>, Outputs<NodeT>, MatvecBaseSummary<dim>, MatvecBase>;

      static constexpr unsigned int NumChildren = 1u << dim;

      MatvecBase() = delete;
      MatvecBase(size_t numNodes,
                 unsigned int ndofs,
                 unsigned int eleOrder,
                 const TreeNode<unsigned int, dim> * allNodeCoords,
                 const NodeT * inputNodeVals,
                 const TreeNode<unsigned int, dim> *treePartPtr,
                 size_t treePartSz);

      // for backwards-compatability, but firstElement and lastElement are not used
      inline MatvecBase(size_t numNodes,
                 unsigned int ndofs,
                 unsigned int eleOrder,
                 const TreeNode<unsigned int, dim> * allNodeCoords,
                 const NodeT * inputNodeVals,
                 const TreeNode<unsigned int, dim> *treePartPtr,
                 size_t treePartSz,
                 const TreeNode<unsigned int, dim> &firstElement,
                 const TreeNode<unsigned int, dim> &lastElement );

      size_t finalize(NodeT * outputNodeVals) const;

      struct AccessSubtree
      {
        MatvecBase &treeloop;

        /** getNodeCoords() */
        const double * getNodeCoords() {
          treeloop.fillAccessNodeCoordsFlat();
          return &(*treeloop.m_accessNodeCoordsFlat.cbegin());
        }

        /** getCurrentSubtree() */
        const TreeNode<unsigned int, dim> & getCurrentSubtree() const {
          return treeloop.getCurrentSubtree();
        }

        /** isLeaf() */
        bool isLeaf() const {
          return treeloop.isLeaf();
        }

        /** isLeafOrLower() */
        bool isLeafOrLower() const {
          return treeloop.isLeafOrLower();
        }

        /** getNumNodesIn() */
        size_t getNumNodesIn() const {
          return treeloop.getCurrentFrame().template getMyInputHandle<0>().size();
        }

        /** getNumNonhangingNodes() */
        size_t getNumNonhangingNodes() const {
          return treeloop.getCurrentFrame().mySummaryHandle.m_subtreeNodeCount;
        }

        /** readNodeCoordsIn() */
        const TreeNode<unsigned int, dim> * readNodeCoordsIn() const {
          return &(*treeloop.getCurrentFrame().template getMyInputHandle<0>().cbegin());
        }

        /** readNodeValsIn() */
        const NodeT * readNodeValsIn() const {
          return &(*treeloop.getCurrentFrame().template getMyInputHandle<1>().cbegin());
        }

        /** getNumNodesOut() */
        size_t getNumNodesOut() const {
          return treeloop.getCurrentFrame().template getMyOutputHandle<0>().size();
        }

        /** readNodeValsOut() */
        const NodeT * readNodeValsOut() const {
          return &(*treeloop.getCurrentFrame().template getMyOutputHandle<0>().cbegin());
        }

        /** overwriteNodeValsIn() */
        void overwriteNodeValsIn(const NodeT *newVals) {
          std::copy_n(newVals,  treeloop.m_ndofs * getNumNodesIn(),
                      treeloop.getCurrentFrame().template getMyInputHandle<1>().begin());
        }

        /** overwriteNodeValsOut() */
        void overwriteNodeValsOut(const NodeT *newVals) {
          treeloop.getCurrentFrame().template getMyOutputHandle<0>().resize(treeloop.m_ndofs * getNumNodesIn());
          std::copy_n(newVals,  treeloop.m_ndofs * getNumNodesIn(),
                      treeloop.getCurrentFrame().template getMyOutputHandle<0>().begin());
        }


        /** getNdofs() */
        unsigned int getNdofs() const { return treeloop.m_ndofs; }

        /** getEleOrder() */
        unsigned int getEleOrder() const { return treeloop.m_eleOrder; }

        /** getNodesPerElement() */
        unsigned int getNodesPerElement() const {
          return intPow(treeloop.m_eleOrder + 1, dim);
        }

        /** isElementBoundary() */
        bool isElementBoundary() const {
          return treeloop.getCurrentSubtree().getIsOnTreeBdry();
        }

        /** getLeafNodeBdry() */
        const std::vector<bool> & getLeafNodeBdry() const {
          treeloop.fillLeafNodeBdry();
          return treeloop.m_leafNodeBdry;
        }
      };

      AccessSubtree subtreeInfo() { return AccessSubtree{*this}; }

      // Other public methods from the base class, SFC_TreeLoop:
      //   void reset();
      //   bool step();
      //   bool next();
      //   bool isPre();
      //   bool isFinished();
      //   const TreeNode<C,dim> & getCurrentSubtree();

      bool isLeaf() const
      {
          return BaseT::getCurrentFrame().mySummaryHandle.m_subtreeFinestLevel
              == BaseT::getCurrentSubtree().getLevel();
      }
      bool isLeafOrLower() const
      {
          return BaseT::getCurrentFrame().mySummaryHandle.m_subtreeFinestLevel
              <= BaseT::getCurrentSubtree().getLevel();
      }

      static MatvecBaseSummary<dim> generate_node_summary(
          const TreeNode<unsigned int, dim> *begin,
          const TreeNode<unsigned int, dim> *end);
      static unsigned int get_max_depth(
          const TreeNode<unsigned int, dim> *begin,
          size_t numNodes);

      static std::vector<bool> getNodeNonhangingIn(const FrameT &frame)
      {
        //STUB
        const size_t numNodes = frame.template getMyInputHandle<0>().size();
        std::vector<bool> nodeNonhanging(numNodes, true);
        if (frame.getCurrentSubtree().getLevel() > 0)
          for (size_t ii = 0; ii < numNodes; ++ii)
            nodeNonhanging[ii] = (frame.template getMyInputHandle<0>()[ii].getLevel() > 0);
        return nodeNonhanging;
      }

    protected:
      void topDownNodes(FrameT &parentFrame, ExtantCellFlagT *extantChildren);
      void bottomUpNodes(FrameT &parentFrame, ExtantCellFlagT extantChildren);
      void parent2Child(FrameT &parentFrame, FrameT &childFrame) {}
      void child2Parent(FrameT &parentFrame, FrameT &childFrame) {}

      void fillAccessNodeCoordsFlat();

      int m_warningCounter = 0;
      void fillLeafNodeBdry()
      {
        if (m_warningCounter++ == 0)
          fprintf(stderr,
              "Warning: If MatvecBase::fillLeafNodeBdry() is not updated "
              "to match sfcTreeLoop_matvec_io.h, then it is probably inaccurate.\n");

        ::ot::fillLeafNodeBdry<MatvecBase, dim>(BaseT::getCurrentFrame(), m_eleOrder, m_parentNodeBdry, m_leafNodeBdry);
      }

      unsigned int m_ndofs;
      unsigned int m_eleOrder;

      // Non-stack leaf buffer and parent-of-leaf buffer.
      std::vector<TreeNode<unsigned int,dim>> m_leafNodeCoords;
      std::vector<NodeT> m_leafNodeVals;
      std::vector<NodeT> m_parentNodeVals;
      std::vector<bool> m_leafNodeBdry;
      std::vector<bool> m_parentNodeBdry;

      std::vector<double> m_accessNodeCoordsFlat;

      InterpMatrices<dim, NodeT> m_interp_matrices;
  };


  //
  // generate_node_summary()
  //
  template <unsigned int dim, typename NodeT>
  MatvecBaseSummary<dim>
  MatvecBase<dim, NodeT>::generate_node_summary(
      const TreeNode<unsigned int, dim> *begin,
      const TreeNode<unsigned int, dim> *end)
  {
    MatvecBaseSummary<dim> summary;
    summary.m_subtreeFinestLevel = 0;
    summary.m_numBdryNodes = 0;
    summary.m_subtreeNodeCount = (end >= begin ? end - begin : 0);

    for ( ; begin < end; ++begin)
    {
      if (begin->getIsOnTreeBdry())
        summary.m_numBdryNodes++;

      if (summary.m_subtreeFinestLevel < begin->getLevel())
        summary.m_subtreeFinestLevel = begin->getLevel();
    }

    return summary;
  }

  template <unsigned int dim, typename NodeT>
  unsigned int
  MatvecBase<dim, NodeT>::get_max_depth( const TreeNode<unsigned int, dim> *begin,
                                         size_t numNodes)
  {
    unsigned int maxDepth = 0;
    for (size_t nIdx = 0; nIdx < numNodes; ++nIdx)
      if (maxDepth < begin[nIdx].getLevel())
        maxDepth = begin[nIdx].getLevel();
    return maxDepth;
  }


  //
  // MatvecBase()
  //
  template <unsigned int dim, typename NodeT>
  MatvecBase<dim, NodeT>::MatvecBase( size_t numNodes,
                                      unsigned int ndofs,
                                      unsigned int eleOrder,
                                      const TreeNode<unsigned int, dim> * allNodeCoords,
                                      const NodeT * inputNodeVals,
                                      const TreeNode<unsigned int, dim> *treePartPtr,
                                      size_t treePartSz,
                                      const TreeNode<unsigned int, dim> &firstElement,
                                      const TreeNode<unsigned int, dim> &lastElement )
    :
      MatvecBase(numNodes, ndofs, eleOrder, allNodeCoords, inputNodeVals, treePartPtr, treePartSz)
  {}

  template <unsigned int dim, typename NodeT>
  MatvecBase<dim, NodeT>::MatvecBase( size_t numNodes,
                                      unsigned int ndofs,
                                      unsigned int eleOrder,
                                      const TreeNode<unsigned int, dim> * allNodeCoords,
                                      const NodeT * inputNodeVals,
                                      const TreeNode<unsigned int, dim> *treePartPtr,
                                      size_t treePartSz)
  : BaseT(treePartPtr, treePartSz, get_max_depth(allNodeCoords, numNodes)),
    m_ndofs(ndofs),
    m_eleOrder(eleOrder),
    m_interp_matrices(eleOrder)
  {
    typename BaseT::FrameT &rootFrame = BaseT::getRootFrame();

    // Note that the concrete class is responsible to
    // initialize the root data and summary.

    // m_rootSummary
    rootFrame.mySummaryHandle = generate_node_summary(allNodeCoords, allNodeCoords + numNodes);
<<<<<<< HEAD
=======
    rootFrame.mySummaryHandle.m_segmentByFirstElement = false;
    rootFrame.mySummaryHandle.m_segmentByLastElement = false;
    if (treePartSz > 0)
    {
      rootFrame.mySummaryHandle.m_firstElement = firstElement;
      rootFrame.mySummaryHandle.m_lastElement = lastElement;
    }
>>>>>>> f597bfc7

    //TODO extend the invariant that a leaf subtree has all nodes
    //  in lexicographic order

    // m_rootInputData
    std::vector<TreeNode<unsigned int, dim>> &rootInputNodeCoords
        = rootFrame.template getMyInputHandle<0u>();
    rootInputNodeCoords.resize(numNodes);
    std::copy_n(allNodeCoords, numNodes, rootInputNodeCoords.begin());

    std::vector<NodeT> &rootInputNodeVals
        = rootFrame.template getMyInputHandle<1u>();
    rootInputNodeVals.resize(ndofs * numNodes);
    std::copy_n(inputNodeVals, ndofs * numNodes, rootInputNodeVals.begin());

    // m_rootOutputData: Will be resized by output traversal methods.
    //   After traversal, user can copy out the values with finalize().

    rootFrame.mySummaryHandle.m_initializedIn = true;
    rootFrame.mySummaryHandle.m_initializedOut = false;

    // Non-stack leaf buffer and parent-of-leaf buffer.
    const unsigned npe = intPow(m_eleOrder+1, dim);
    m_leafNodeCoords.resize(npe, TreeNode<unsigned int, dim>());
    m_leafNodeVals.resize(ndofs * npe, 0);
    m_parentNodeVals.resize(ndofs * npe, 0);
    m_parentNodeBdry.resize(npe, 0);
  }


  // Returns the number of nodes copied.
  // This represents in total (m_ndofs * return_value) data items.
  template <unsigned int dim, typename NodeT>
  size_t MatvecBase<dim, NodeT>::finalize(NodeT * outputNodeVals) const
  {
    const typename BaseT::FrameT &rootFrame = BaseT::getRootFrame();

    size_t numInputNodes = rootFrame.mySummaryHandle.m_subtreeNodeCount;
    size_t actualSize = rootFrame.template getMyOutputHandle<0>().size();

    if (numInputNodes * m_ndofs != actualSize)
      std::cerr << "Warning: nodes*dofs returned by MatvecBase::finalize() ("
                << actualSize << ") does not match number of nodes in input ("
                << numInputNodes << " * " << m_ndofs << ").\n";

    std::copy_n(rootFrame.template getMyOutputHandle<0>().begin(), actualSize, outputNodeVals);

    return actualSize / m_ndofs;
  }


  template <unsigned int dim, typename NodeT>
  void MatvecBase<dim, NodeT>::topDownNodes(FrameT &parentFrame, ExtantCellFlagT *extantChildren)
  {
    /**
     *  Copied from sfcTreeLoop.h:
     *
     *  topDownNodes()
     *  is responsible to
     *    1. Resize the child input buffers (SFC order) in the parent frame;
     *
     *    2. Duplicate elements of the parent input buffers to
     *       incident child input buffers (SFC order);
     *
     *    2.1. Initialize a summary object for each child (SFC order).
     *
     *    3. Indicate to SFC_TreeLoop which children to traverse,
     *       by accumulating into the extantChildren bit array (Morton order).
     *
     *  Restrictions
     *    - MAY NOT resize or write to parent input buffers.
     *    - MAY NOT resize or write to variably sized output buffers.
     *
     *  Utilities are provided to identify and iterate over incident children.
     */

    // =========================
    // Top-down Outline:
    // =========================
    // - First pass: Count (#nodes, finest node level) per child.
    //   - Note: A child is a leaf iff finest node level == subtree level.
    //   - Note: A child is a leaf with hanging nodes if #nodes < npe.
    //
    // - Allocate child input nodes (with at least npe per child).
    //
    // - For each child:
    //   - If child has hanging nodes, interpolate from parent.
    //     - Note: Any interpolated nonhanging nodes will be overwritten anyway.
    //
    // - Second pass: Duplicate parent nodes into children.
    //   - If a child is a leaf and #nonhanging nodes <= npe, copy into lex position.
    //   - Else copy nodes into same order as they appear in parent.
    // ========================================================================

#ifdef DENDRO_KT_MATVEC_BENCH_H
    bench::t_topdown.start();
#endif

    const unsigned npe = intPow(m_eleOrder+1, dim);
    const TreeNode<unsigned int,dim> & parSubtree = this->getCurrentSubtree();

    std::array<size_t, NumChildren> childNodeCounts;
    std::array<LevI, NumChildren> childFinestLevel;
    std::array<size_t, NumChildren> childBdryCounts;
    childNodeCounts.fill(0);
    childFinestLevel.fill(0);
    childBdryCounts.fill(0);

    *extantChildren = parentFrame.getExtantTreeChildrenMorton();

    const std::vector<TreeNode<unsigned int, dim>> &myNodes = parentFrame.template getMyInputHandle<0>();
    const size_t numInputNodes = parentFrame.mySummaryHandle.m_subtreeNodeCount;

    // Compute child subtree TreeNodes for temporary use.
    std::array<TreeNode<unsigned int, dim>, NumChildren> childSubtreesSFC;
    for (ChildI child_sfc = 0; child_sfc < NumChildren; child_sfc++)
    {
      const ChildI child_m = rotations[this->getCurrentRotation() * 2*NumChildren + child_sfc];
      childSubtreesSFC[child_sfc] = parSubtree.getChildMorton(child_m);
    }

    //
    // Initial pass over the input data.
    // Count #points per child, finest level, extant children.
    //
    for (const auto &nodeInstance : IterateNodesToChildren<dim>( this->getCurrentSubtree(),
                                                                 &(*myNodes.begin()),
                                                                 numInputNodes,
                                                                 this->getCurrentRotation(),
                                                                 *extantChildren ))
    {
      const ChildI child_sfc = nodeInstance.getChild_sfc();

      const LevI nodeLevel = myNodes[nodeInstance.getPNodeIdx()].getLevel();
      if (myNodes[nodeInstance.getPNodeIdx()].getIsOnTreeBdry())
        childBdryCounts[child_sfc]++;
      if (childFinestLevel[child_sfc] < nodeLevel)
        childFinestLevel[child_sfc] = nodeLevel;
      childNodeCounts[child_sfc]++;

    }


    //
    // Update child summaries.
    //
    bool thereAreHangingNodes = false;
    std::array<bool, NumChildren> hangingInChild;
    hangingInChild.fill(false);
    MatvecBaseSummary<dim> (&summaries)[NumChildren] = parentFrame.childSummaries;
    for (ChildI child_sfc = 0; child_sfc < NumChildren; child_sfc++)
    {
      const LevI parLev = parSubtree.getLevel();
      if (childFinestLevel[child_sfc] <= parLev)
      {
        const ChildI child_m = rotations[this->getCurrentRotation() * 2*NumChildren + child_sfc];
        childNodeCounts[child_sfc] = 0;
      }

      summaries[child_sfc].m_subtreeFinestLevel = childFinestLevel[child_sfc];
      summaries[child_sfc].m_subtreeNodeCount = childNodeCounts[child_sfc];
      summaries[child_sfc].m_numBdryNodes = childBdryCounts[child_sfc];

      summaries[child_sfc].m_initializedIn = true;
      summaries[child_sfc].m_initializedOut = false;

      if (childNodeCounts[child_sfc] > 0 && childNodeCounts[child_sfc] < npe)
      {
        hangingInChild[child_sfc] = true;
        thereAreHangingNodes = true;
      }
    }
    //TODO need to add to MatvecBaseSummary<dim>, bool isBoundary

    //
    // Resize child input buffers in the parent frame.
    //
    for (ChildI child_sfc = 0; child_sfc < NumChildren; child_sfc++)
    {
      size_t allocNodes = childNodeCounts[child_sfc];
      allocNodes = (allocNodes == 0 ? 0 : allocNodes < npe ? npe : allocNodes);
      parentFrame.template getChildInput<1>(child_sfc).resize(m_ndofs * allocNodes);

      // TODO currently the size of the vector  getChildInput<0>(child_sfc)
      //   determines the size of both input and output, as seen by
      //   SubtreeAccess and bottomUpNodes()
      //   This should be refactored as a separate attribute.

      if (childFinestLevel[child_sfc] > parSubtree.getLevel() + 1)
        parentFrame.template getChildInput<0>(child_sfc).resize(allocNodes);
      else
      {
        /// std::vector<TreeNode<unsigned int, dim>> &childNodeCoords =
        ///     parentFrame.template getChildInput<0>(child_sfc);
        /// childNodeCoords.clear();
        /// Element<unsigned int, dim>(childSubtreesSFC[child_sfc]).template
        ///     appendNodes<TreeNode<unsigned int, dim>>(m_eleOrder, childNodeCoords);

        // Cannot use Element::appendNodes() because the node may be parent level.
        parentFrame.template getChildInput<0>(child_sfc).resize(allocNodes);
      }
    }

    //
    // Perform any needed interpolations.
    //
    std::fill(m_parentNodeBdry.begin(), m_parentNodeBdry.end(), false);
    if (thereAreHangingNodes)
    {
      // Populate parent lexicographic buffer.
      const NodeT zero = 0;
      std::fill(m_parentNodeVals.begin(), m_parentNodeVals.end(), zero);
      for (size_t nIdx = 0; nIdx < numInputNodes; nIdx++)
      {
        if (myNodes[nIdx].getLevel() == parSubtree.getLevel())
        {
          const unsigned int nodeRank =
              TNPoint<unsigned int, dim>::get_lexNodeRank( parSubtree,
                                                           myNodes[nIdx],
                                                           m_eleOrder );
          assert(nodeRank < npe);
          std::copy_n( &parentFrame.template getMyInputHandle<1>()[m_ndofs * nIdx],
                       m_ndofs,
                       &m_parentNodeVals[m_ndofs * nodeRank] );

          m_parentNodeBdry[nodeRank] = parentFrame.template getMyInputHandle<0>()[nIdx].getIsOnTreeBdry();
        }
      }

      for (ChildI child_sfc = 0; child_sfc < NumChildren; child_sfc++)
      {
        const ChildI child_m = rotations[this->getCurrentRotation() * 2*NumChildren + child_sfc];
        if (childNodeCounts[child_sfc] > 0 && childNodeCounts[child_sfc] < npe)
        {
          // Has hanging nodes. Interpolate.
          // Non-hanging node values will be overwritten later, not to worry.
          constexpr bool transposeFalse = false;
          m_interp_matrices.template IKD_ParentChildInterpolation<transposeFalse>(
              &(*m_parentNodeVals.begin()),
              &(*parentFrame.template getChildInput<1>(child_sfc).begin()),
              m_ndofs,
              child_m);
        }
      }
    }

    childNodeCounts.fill(0);
    // Note: Re-uses the memory from childNodeCounts for mutable offsets.

    //
    // Copy input data to child buffers in parent frame.
    //
    for (const auto &nodeInstance : IterateNodesToChildren<dim>( this->getCurrentSubtree(),
                                                                 &(*myNodes.begin()),
                                                                 numInputNodes,
                                                                 this->getCurrentRotation(),
                                                                 *extantChildren ))
    {
      const ChildI child_sfc = nodeInstance.getChild_sfc();
      const size_t nIdx = nodeInstance.getPNodeIdx();
      const size_t childOffset = childNodeCounts[child_sfc];

      if (childFinestLevel[child_sfc] > parSubtree.getLevel() + 1) // Nonleaf
      {
        // Node coordinates.
        parentFrame.template getChildInput<0>(child_sfc)[childOffset] = myNodes[nIdx];

        // Nodal values.
        std::copy_n( &parentFrame.template getMyInputHandle<1>()[m_ndofs * nIdx],  m_ndofs,
                     &parentFrame.template getChildInput<1>(child_sfc)[m_ndofs * childOffset]);

        childNodeCounts[child_sfc]++;
      }
      else   // Leaf
      {
        const unsigned int nodeRank = TNPoint<unsigned int, dim>::get_lexNodeRank(
                childSubtreesSFC[child_sfc],
                myNodes[nIdx],
                m_eleOrder );

        // Node coordinates.
        /// assert(parentFrame.template getChildInput<0>(child_sfc)[nodeRank] == myNodes[nIdx]);
        // Cannot use Element::appendNodes() because the node may be parent level.
        // So, must add the node here.
        parentFrame.template getChildInput<0>(child_sfc)[nodeRank] = myNodes[nIdx];

        // Nodal values.
        std::copy_n( &parentFrame.template getMyInputHandle<1>()[m_ndofs * nIdx],  m_ndofs,
                     &parentFrame.template getChildInput<1>(child_sfc)[m_ndofs * nodeRank]);
      }
    }

#ifdef DENDRO_KT_MATVEC_BENCH_H
    bench::t_topdown.stop();
#endif

  }


  template <unsigned int dim, typename NodeT>
  void MatvecBase<dim, NodeT>::bottomUpNodes(FrameT &parentFrame, ExtantCellFlagT extantChildren)
  {
    /**
     *  Copied from sfcTreeLoop.h:
     *
     *  bottomUpNodes()
     *  is responsible to
     *    1. Resize the parent output buffers (handles to buffers are given);
     *
     *    2. Merge results from incident child output buffers (SFC order) into
     *       the parent output buffers.
     *
     *  The previously indicated extantChildren bit array (Morton order) will be supplied.
     *
     *  Utilities are provided to identify and iterate over incident children.
     */

    // =========================
    // Bottom-up Outline:
    // =========================
    // - Read from summary (#nodes, finest node level) per child.
    //   - Note: A child is a leaf iff finest node level == subtree level.
    //   - Note: A child is a leaf with hanging nodes if #nodes < npe.
    //
    // - Allocate parent output nodes and initialize to 0.
    //
    // - Pass through parent nodes. Accumulate nonhanging values from child output.
    //   - If a child is a leaf and #nonhanging nodes <= npe, find in lex position.
    //   - Else, find in same order as they appear in parent.
    //   - After receiving value from child, overwrite the child value with 0.
    //
    // - For each child:
    //   - If child has hanging nodes, interpolate-transpose in place in child buffer.
    //   - Pass through parent nodes.
    //         Accumulate into parent level nodes from child buffer lex position.
    // ========================================================================

#ifdef DENDRO_KT_MATVEC_BENCH_H
    bench::t_bottomup.start();
#endif

    const unsigned npe = intPow(m_eleOrder+1, dim);
    const TreeNode<unsigned int,dim> & parSubtree = this->getCurrentSubtree();
    const NodeT zero = 0;

    std::array<size_t, NumChildren> childNodeCounts;
    std::array<size_t, NumChildren> childNodeOffsets;
    std::array<LevI, NumChildren> childFinestLevel;
    childNodeOffsets.fill(0);

    //
    // Retrieve child summaries.
    //
    bool thereAreHangingNodes = false;
    MatvecBaseSummary<dim> (&summaries)[NumChildren] = parentFrame.childSummaries;
    for (ChildI child_sfc = 0; child_sfc < NumChildren; child_sfc++)
    {
      childFinestLevel[child_sfc] = summaries[child_sfc].m_subtreeFinestLevel;
      childNodeCounts[child_sfc] = summaries[child_sfc].m_subtreeNodeCount;

      if (childNodeCounts[child_sfc] > 0 && childNodeCounts[child_sfc] < npe)
        thereAreHangingNodes = true;
    }

    const std::vector<TreeNode<unsigned int, dim>> &myNodes = parentFrame.template getMyInputHandle<0>();
    /// const size_t numParentNodes = parentFrame.mySummaryHandle.m_subtreeNodeCount; // Assumes parent is never leaf.
    const size_t numParentNodes = myNodes.size();

    std::vector<NodeT> &myOutNodeValues = parentFrame.template getMyOutputHandle<0>();
    myOutNodeValues.clear();
    myOutNodeValues.resize(m_ndofs * numParentNodes, zero);

    std::array<TreeNode<unsigned int, dim>, NumChildren> childSubtreesSFC;
    for (ChildI child_sfc = 0; child_sfc < NumChildren; child_sfc++)
    {
      const ChildI child_m = rotations[this->getCurrentRotation() * 2*NumChildren + child_sfc];
      childSubtreesSFC[child_sfc] = parSubtree.getChildMorton(child_m);
    }

    //
    // Accumulate non-hanging node values from child buffers into parent frame.
    //
    for (const auto &nodeInstance : IterateNodesToChildren<dim>( parSubtree,
                                                                 &(*myNodes.begin()),
                                                                 numParentNodes,
                                                                 this->getCurrentRotation(),
                                                                 extantChildren ))
    {
      const ChildI child_sfc = nodeInstance.getChild_sfc();
      const size_t nIdx = nodeInstance.getPNodeIdx();
      const size_t childOffset = childNodeOffsets[child_sfc];

      auto &childOutput = parentFrame.template getChildOutput<0>(child_sfc);
      if (childOutput.size() > 0)
      {
        if (childFinestLevel[child_sfc] > parSubtree.getLevel() + 1) // Nonleaf
        {
          // Nodal values.
          for (int dof = 0; dof < m_ndofs; dof++)
            myOutNodeValues[m_ndofs * nIdx + dof]
              += childOutput[m_ndofs * childOffset + dof];

          childNodeOffsets[child_sfc]++;
        }
        else   // Leaf
        {
          const unsigned int nodeRank = TNPoint<unsigned int, dim>::get_lexNodeRank(
                  childSubtreesSFC[child_sfc],
                  myNodes[nIdx],
                  m_eleOrder );

          // Nodal values.
          for (int dof = 0; dof < m_ndofs; dof++)
            myOutNodeValues[m_ndofs * nIdx + dof]
              += childOutput[m_ndofs * nodeRank + dof];

          // Zero out the values after they are transferred.
          // This is necessary so that later linear transforms are not contaminated.
          std::fill_n( &parentFrame.template getChildOutput<0>(child_sfc)[m_ndofs * nodeRank],
                       m_ndofs, zero );
        }
      }
      else
      {
        // TODO emit warning to log
        // Warning: Did you forget to overwriteNodeValsOut() ?
      }
    }

    //
    // Perform any needed transpose-interpolations.
    //
    if (thereAreHangingNodes)
    {
      // Initialize intermediate parent lexicographic buffer.
      std::fill(m_parentNodeVals.begin(), m_parentNodeVals.end(), zero);

      // Use transpose of interpolation operator on each hanging child.
      for (ChildI child_sfc = 0; child_sfc < NumChildren; child_sfc++)
      {
        auto &childOutput = parentFrame.template getChildOutput<0>(child_sfc);
        const ChildI child_m = rotations[this->getCurrentRotation() * 2*NumChildren + child_sfc];
        if (childNodeCounts[child_sfc] > 0 && childNodeCounts[child_sfc] < npe
            && childOutput.size() > 0)
        {
          // Has hanging nodes. Interpolation-transpose.
          constexpr bool transposeTrue = true;
          m_interp_matrices.template IKD_ParentChildInterpolation<transposeTrue>(
              &(*childOutput.begin()),
              &(*childOutput.begin()),
              m_ndofs,
              child_m);

          for (int nIdxDof = 0; nIdxDof < m_ndofs * npe; nIdxDof++)
            m_parentNodeVals[nIdxDof] += parentFrame.template getChildOutput<0>(child_sfc)[nIdxDof];
        }
      }

      // Accumulate from intermediate parent lex buffer to parent output.
      for (size_t nIdx = 0; nIdx < numParentNodes; nIdx++)
      {
        if (myNodes[nIdx].getLevel() == parSubtree.getLevel())
        {
          const unsigned int nodeRank =
              TNPoint<unsigned int, dim>::get_lexNodeRank( parSubtree,
                                                           myNodes[nIdx],
                                                           m_eleOrder );
          assert(nodeRank < npe);
          for (int dof = 0; dof < m_ndofs; dof++)
            myOutNodeValues[m_ndofs * nIdx + dof]
              += m_parentNodeVals[m_ndofs * nodeRank + dof];
        }
      }
    }

    // Clean slate for next iteration, and detect nothing written by overwriteNodeValsOut.
    for (ChildI child_sfc = 0; child_sfc < NumChildren; child_sfc++)
      parentFrame.template getChildOutput<0>(child_sfc).resize(0);

#ifdef DENDRO_KT_MATVEC_BENCH_H
    bench::t_bottomup.stop();
#endif

  }



  template <typename T, unsigned int dim>
  void fillAccessNodeCoordsFlat(bool useTNCoords,
                                const std::vector<TreeNode<T, dim>> &nodeCoords,
                                const TreeNode<T, dim> &subtree,
                                unsigned int eleOrder,
                                std::vector<double> &floatCoords)
  {
    const unsigned int curLev = subtree.getLevel();

    const double domainScale = 1.0 / double(1u << m_uiMaxDepth);
    const double elemSz = double(1u << m_uiMaxDepth - curLev) / double(1u << m_uiMaxDepth);
    double translate[dim];
    for (int d = 0; d < dim; d++)
      translate[d] = domainScale * subtree.getX(d);

    std::array<unsigned int, dim> numerators;
    unsigned int denominator;

    const size_t numNodes = (useTNCoords ? nodeCoords.size() : intPow(eleOrder+1, dim));
    floatCoords.resize(dim * numNodes);

    if (useTNCoords)
    {
      for (size_t nIdx = 0; nIdx < numNodes; nIdx++)
      {
        TNPoint<unsigned int, dim>::get_relNodeCoords(
            subtree, nodeCoords[nIdx], eleOrder,
            numerators, denominator);

        for (int d = 0; d < dim; ++d)
          floatCoords[nIdx * dim + d] =
              translate[d] + elemSz * numerators[d] / denominator;
      }
    }
    else
    {
      denominator = eleOrder;
      numerators.fill(0);
      for (size_t nIdx = 0; nIdx < numNodes; nIdx++)
      {
        for (int d = 0; d < dim; ++d)
          floatCoords[nIdx * dim + d] =
              translate[d] + elemSz * numerators[d] / denominator;
        incrementBaseB<unsigned int, dim>(numerators, eleOrder+1);
      }
    }
  }



  // fillAccessNodeCoordsFlat()
  template <unsigned int dim, typename NodeT>
  void MatvecBase<dim, NodeT>::fillAccessNodeCoordsFlat()
  {
    ::ot::fillAccessNodeCoordsFlat(!isLeafOrLower(),
                             BaseT::getCurrentFrame().template getMyInputHandle<0>(),
                             BaseT::getCurrentSubtree(),
                             m_eleOrder,
                             m_accessNodeCoordsFlat);
  }


  template <unsigned int dim>
  std::bitset<(1u << dim)> vertexBoundary(const std::vector<bool> &nodeBdry, unsigned int eleOrder)
  {
    constexpr size_t numVertices = 1u << dim;
    std::bitset<numVertices> vertexBoundary;  // defaults to all false.
    for (int v = 0; v < numVertices; ++v)
    {
      unsigned int vertexNidx = 0;
      unsigned int stride = 1;
      for (int d = 0; d < dim; ++d)
      {
        vertexNidx += (bool(v & (1u << d)) * eleOrder) * stride;
        stride *= (eleOrder + 1);
      }
      vertexBoundary[v] = nodeBdry[vertexNidx];
    }

    return vertexBoundary;
  }


  // fillLeafNodeBdry()
  template <class TreeLoopT, unsigned int dim, class FrameT>
  void fillLeafNodeBdry(const FrameT &frame, unsigned int eleOrder, const std::vector<bool> &parentNodeBdry, std::vector<bool> &leafNodeBdry)
  {
    const size_t numNodes = frame.template getMyInputHandle<0>().size();
    const TreeNode<unsigned int, dim> *nodeCoords = &(*frame.template getMyInputHandle<0>().cbegin());
    const TreeNode<unsigned int, dim> &subtree = frame.getCurrentSubtree();
    const unsigned int curLev = subtree.getLevel();

    leafNodeBdry.resize(0);
    leafNodeBdry.resize(numNodes, false);

    const std::vector<bool> nodeNonhanging = TreeLoopT::getNodeNonhangingIn(frame);

    constexpr size_t numVertices = 1u << dim;
    const std::bitset<numVertices> parentVertexBdry =
        vertexBoundary<dim>(parentNodeBdry, eleOrder);

    std::array<char, dim> nodeIndices;
    nodeIndices.fill(0);

    std::array<char, dim> nodeIndexOrigin;
    for (int d = 0; d < dim; ++d)
      nodeIndexOrigin[d] = bool(subtree.getX(d) - subtree.getParent().getX(d)) * (eleOrder);

    for (size_t nIdx = 0; nIdx < numNodes; nIdx++)
    {
      if (nodeNonhanging[nIdx])
        leafNodeBdry[nIdx] = nodeCoords[nIdx].getIsOnTreeBdry();

      else
      {
        // Assign boundary flag (true/false) to the node.
        // This method does not cover all cases correctly,
        // but it does prevent faces from becoming _partially_ boundary faces.
        std::bitset<numVertices> vertexTestBoundary;
        vertexTestBoundary[0] = true;
        for (int d = 0; d < dim; ++d)
          if (0 == nodeIndices[d] + nodeIndexOrigin[d])
            vertexTestBoundary = vertexTestBoundary;
          else if (0 < nodeIndices[d] + nodeIndexOrigin[d] && nodeIndices[d] + nodeIndexOrigin[d] < 2*eleOrder)
            vertexTestBoundary |= vertexTestBoundary << (1u << d);
          else if (nodeIndices[d] + nodeIndexOrigin[d] == 2*eleOrder)
            vertexTestBoundary = vertexTestBoundary << (1u << d);

        // Tag a node if and only if all vertices on the face are boundary nodes.
        const bool isBoundaryNode = ((parentVertexBdry & vertexTestBoundary) == vertexTestBoundary);
        leafNodeBdry[nIdx] = isBoundaryNode;
      }

      incrementBaseB<char, dim>(nodeIndices, eleOrder+1);
    }
  }



}//namespace ot


#endif//DENDRO_KT_SFC_TREE_LOOP_MATVEC_H<|MERGE_RESOLUTION|>--- conflicted
+++ resolved
@@ -375,16 +375,6 @@
 
     // m_rootSummary
     rootFrame.mySummaryHandle = generate_node_summary(allNodeCoords, allNodeCoords + numNodes);
-<<<<<<< HEAD
-=======
-    rootFrame.mySummaryHandle.m_segmentByFirstElement = false;
-    rootFrame.mySummaryHandle.m_segmentByLastElement = false;
-    if (treePartSz > 0)
-    {
-      rootFrame.mySummaryHandle.m_firstElement = firstElement;
-      rootFrame.mySummaryHandle.m_lastElement = lastElement;
-    }
->>>>>>> f597bfc7
 
     //TODO extend the invariant that a leaf subtree has all nodes
     //  in lexicographic order
