/**
 * @brief: contains basic da (distributed array) functionality for the dendro-kt
 * @authors: Masado Ishii, Milinda Fernando.
 * School of Computiing, University of Utah
 * @note: based on dendro5 oda class.
 * @date 04/04/2019
 **/

#include "parUtils.h"
#include <sstream>

namespace ot
{

    namespace util
    {
      template <typename C, unsigned int dim>
      void constructRegularGrid(MPI_Comm comm, size_t grainSz, double sfc_tol, std::vector<ot::TreeNode<C,dim>> &outTree)
      {
        int nProc, rProc;
        MPI_Comm_size(comm, &nProc);
        MPI_Comm_rank(comm, &rProc);

        if (grainSz == 0)
          grainSz = 1;

        // numElements == pow(2, dim*endL); --> endL = roundUp(log(numElements)/dim);
        const size_t endL = (binOp::binLength(nProc*grainSz - 1) + dim - 1) / dim;
        const size_t numElem1D = 1u << endL;
        const size_t globNumElem = 1u << (endL*dim);
        const size_t len = 1u << (m_uiMaxDepth - endL);

        // To make a distributed regular grid (regular implies balanced),
        // follow the lexicographic order and then use distTreeSort().
        const size_t locEleCount = globNumElem / nProc + (rProc < globNumElem % nProc ? 1 : 0);
        const size_t locEleRank = globNumElem / nProc * rProc + (rProc < globNumElem % nProc ? rProc : globNumElem % nProc);

        std::array<C,dim> eleMultiIdx;
        size_t r = locEleRank, q = 0;
        eleMultiIdx[0] = 1;
        for (int d = 1; d < dim; d++)                // Build up strides.
          eleMultiIdx[d] = eleMultiIdx[d-1] * numElem1D;

        for (int d = 0; d < dim; d++)                // Compute start coords.
        {
          q = r / eleMultiIdx[dim-1 - d];
          r = r % eleMultiIdx[dim-1 - d];
          eleMultiIdx[dim-1 - d] = q;
        }

        // Create part of the tree in lexicographic order.
        outTree.resize(locEleCount);
        for (size_t ii = 0; ii < locEleCount; ii++)
        {
          std::array<C,dim> eleCoords;
          for (int d = 0; d < dim; d++)
            eleCoords[d] = len * eleMultiIdx[d];
          outTree[ii] = ot::TreeNode<C,dim>(1, eleCoords, endL);

          incrementBaseB<C,dim>(eleMultiIdx, numElem1D);    // Lexicographic advancement.
        }

        SFC_Tree<C,dim>::distTreeSort(outTree, sfc_tol, comm);
      }

    }//namespace ot::util


    template <unsigned int dim>
    void constructRegularSubdomainDAHierarchy(
                                     std::vector<DA<dim>> &newMultiSubDA,
                                     std::vector<DA<dim>> &newSurrogateMultiSubDA,
                                     unsigned int coarsestLevel,
                                     unsigned int finestLevel,
                                     std::array<unsigned int, dim> extentPowers,
                                     unsigned int eleOrder,
                                     MPI_Comm comm,
                                     size_t grainSz,
                                     double sfc_tol)
    {
      using C = typename DA<dim>::C;

      std::array<double, dim> bounds;
      for (int d = 0; d < dim; ++d)
        bounds[d] = (1u << (m_uiMaxDepth - (coarsestLevel - extentPowers[d]))) / (1.0*(1u<<m_uiMaxDepth));

      DistTree<C, dim> dtree =
          DistTree<C, dim>::constructSubdomainDistTree( coarsestLevel,
                                                        DistTree<C, dim>::BoxDecider(bounds),
                                                        comm,
                                                        sfc_tol );

      DistTree<C, dim> surrogate =
          dtree.generateGridHierarchyDown(finestLevel-coarsestLevel+1, sfc_tol, comm);

      DA<dim>::multiLevelDA(newMultiSubDA, dtree, comm, eleOrder, grainSz, sfc_tol);
      DA<dim>::multiLevelDA(newSurrogateMultiSubDA, surrogate, comm, eleOrder, grainSz, sfc_tol);
    }


    template <unsigned int dim>
    DendroIntL constructRegularSubdomainDA(DA<dim> &newSubDA,
                                     std::vector<TreeNode<unsigned int, dim>> &newTreePart,
                                     unsigned int level,
                                     std::array<unsigned int, dim> extentPowers,
                                     unsigned int eleOrder,
                                     MPI_Comm comm,
                                     double sfc_tol)
    {
      using C = typename DA<dim>::C;

      newSubDA.m_refel = RefElement(dim, eleOrder);

      // =========================
      // Outline
      // =========================
      // * Generate tree in Morton order.
      // * Partition tree using sfc_tol
      // * DA construction.
      // =========================

      constexpr unsigned int NUM_CHILDREN = 1u << dim;
      constexpr unsigned int rotOffset = 2*NUM_CHILDREN;  // num columns in rotations[].

      int nProc, rProc;
      MPI_Comm_size(comm, &nProc);
      MPI_Comm_rank(comm, &rProc);

      for (int d = 0; d < dim; d++)
      {
        if (level < extentPowers[d])
        {
          fprintf(stderr, "WARNING [constructRegularSubdomainDA()]: "
                          "level(%u) must be >= extentPowers(%u). "
                          "Increasing level to %u to compensate.\n",
                          level, extentPowers[d], extentPowers[d]);
          level = extentPowers[d];
        }
      }

      std::array<double, dim> bounds;
      for (int d = 0; d < dim; ++d)
        bounds[d] = (1u << (m_uiMaxDepth - (level - extentPowers[d]))) / (1.0*(1u<<m_uiMaxDepth));

      DistTree<C, dim> dtree =
          DistTree<C, dim>::constructSubdomainDistTree( level,
                                                        typename DistTree<C, dim>::BoxDecider(bounds),
                                                        comm,
                                                        sfc_tol );

      newSubDA.construct(dtree, comm, eleOrder, 100, sfc_tol);

      newTreePart = dtree.getTreePartFiltered();

<<<<<<< HEAD
      return newTreePart.size();
=======
      MPI_Comm_free(&activeComm0);
      return newSubDA.getLocalElementSz();
>>>>>>> c77b282b
    }


    template <unsigned int dim>
    DendroIntL constructRegularSubdomainDA(DA<dim> &newSubDA,
                                     unsigned int level,
                                     std::array<unsigned int, dim> extentPowers,
                                     unsigned int eleOrder,
                                     MPI_Comm comm,
                                     double sfc_tol)
    {
      std::vector<TreeNode<unsigned int, dim>> unusedTree;
      return constructRegularSubdomainDA<dim>(newSubDA, unusedTree, level, extentPowers, eleOrder, comm, sfc_tol);
    }




    template <unsigned int dim, typename DofT>
    void distShiftNodes(const DA<dim> &srcDA,
                        const DofT *srcLocal,
                        const DA<dim> &dstDA,
                        DofT *dstLocal,
                        unsigned int ndofs)
    {
      // TODO
      // Efficiency target: Communication latency should be linear in the
      //   size of the overlap between the src and dest partitions.

      // Approach:  TODO make this work?
      //   Propagate the local dest vector bounds left and right across comm.
      //   Propagate the local src vector bounds left and right across comm.
      //   After several steps, every rank will know its overlap with neighboring ranks.
      //   The data is transfered via peer-to-peer communication.
      //   To avoid deadlock, all data is sent non-blocking, and received with blocking wait.

      // It will not work to coordinate the overlap using src/dest comms.
      //   There could gaps such that the information from one
      //   never makes it into the other stream.

      //----
      // Instead: Simple. Upfront Allgather, locally make pairs, point-to-point.

      constexpr bool printDebug = false;

      MPI_Comm comm = srcDA.getGlobalComm();
      int rProc, nProc;
      MPI_Comm_rank(comm, &rProc);
      MPI_Comm_size(comm, &nProc);

      std::string rankPrefix;
      { std::stringstream ss;
        ss << "[" << rProc << "] ";
        rankPrefix = ss.str();
      }
      if(printDebug) std::cerr << rankPrefix << "Enter. nProc==" << nProc << "\n";

      int compare_comms;
      MPI_Comm_compare(srcDA.getGlobalComm(), dstDA.getGlobalComm(), &compare_comms);
      const bool identical_comms = (compare_comms == MPI_IDENT);
      if (!identical_comms)
      {
        MPI_Comm dstComm = dstDA.getGlobalComm();
        int dst_rProc, dst_nProc;
        MPI_Comm_rank(dstComm, &dst_rProc);
        MPI_Comm_size(dstComm, &dst_nProc);

        std::stringstream ss;
        ss << "Error: srcDA(rank " << rProc << "/" << nProc << ") and "
           << "dstDA(rank " << dst_rProc << "/" << dst_nProc << ") "
           << "have different global comms!";
        std::cerr << ss.str() << "\n";
        assert(false);
      }

      if (nProc == 1)
      {
        if(printDebug) std::cerr << rankPrefix << "Single processor policy.\n";
        std::copy_n(srcLocal, ndofs * dstDA.getLocalNodalSz(), dstLocal);
        return;
      }


      // TODO TODO TODO
      //   Somehow send nodes and/or check sorting order
      //   so that nodes end up in right order.


      const DendroIntL mySrcGlobBegin = srcDA.getGlobalRankBegin();
      const DendroIntL myDstGlobBegin = dstDA.getGlobalRankBegin();
      const DendroIntL mySrcGlobEnd = mySrcGlobBegin + srcDA.getLocalNodalSz();
      const DendroIntL myDstGlobEnd = myDstGlobBegin + dstDA.getLocalNodalSz();

      // Includes boundaries, [0]=0 and [n]=(total global number nodes)
      std::vector<DendroIntL> allSrcSplit(nProc+1, 0);
      std::vector<DendroIntL> allDstSplit(nProc+1, 0);
      if(printDebug) std::cerr << rankPrefix << "Begin Allgather (#1)\n";
      par::Mpi_Allgather(&mySrcGlobEnd, &allSrcSplit[1], 1, comm);
      if(printDebug) std::cerr << rankPrefix << "Begin Allgather (#2)\n";
      par::Mpi_Allgather(&myDstGlobEnd, &allDstSplit[1], 1, comm);
      if(printDebug) std::cerr << rankPrefix << "Concluded Allgather\n";

      const bool isActiveSrc = srcDA.isActive();
      const bool isActiveDst = dstDA.isActive();

      if (printDebug && rProc == 0)
      {
        std::stringstream ss;
        ss << "allSrcSplit == ";
        for (DendroIntL split : allSrcSplit)
          ss << " " << split;
        ss << "\n";
        ss << "allDstSplit == ";
        for (DendroIntL split : allDstSplit)
          ss << " " << split;
        ss << "\n";
        fprintf(stderr, "\n%s\n", ss.str().c_str());
      }

      if (!isActiveSrc && !isActiveDst)
      {
        if(printDebug) std::cerr << rankPrefix << "Not active. Returning.\n";
        return;
      }


      // Figure out whom to send to / recv from.
      // - otherDstBegin[r0] <= mySrcBegin <= mySrcRank[x] < mySrcEnd <= otherDstEnd[r1];
      // - otherSrcBegin[r0] <= myDstBegin <= myDstRank[x] < myDstEnd <= otherSrcEnd[r1];

      int dst_r0, dst_r1;
      int src_r0, src_r1;

      if(printDebug) std::cerr << rankPrefix << "Begin binary search (#1)\n";

      // Binary search to determine  dst_r0, dst_r1,  src_r0, src_r1.
      constexpr int bSplit = 0;
      constexpr int eSplit = 1;
      // Search for last rank : dstBegin[rank] <= mySrcBegin
      int r_lb = 0, r_ub = nProc-1;  // Inclusive lower/upper bounds.
      { while (r_lb < r_ub)
        {
          const int test = (r_lb + r_ub + 1)/2;
          if (allDstSplit[test + bSplit] <= mySrcGlobBegin)
          {
            r_lb = test;
          }
          else
          {
            r_ub = test - 1;
          }
        }
      }
      dst_r0 = r_lb;

      if(printDebug) std::cerr << rankPrefix << "Begin binary search (#2)\n";
      // Search for first rank after dst_r0: mySrcEnd <= dstEnd[rank]
      r_ub = nProc - 1;
      { while (r_lb < r_ub)
        {
          const int test = (r_lb + r_ub)/2;
          if (mySrcGlobEnd <= allDstSplit[test + eSplit])
          {
            r_ub = test;
          }
          else
          {
            r_lb = test + 1;
          }
        }
      }
      dst_r1 = r_lb;

      if(printDebug) std::cerr << rankPrefix << "Begin binary search (#3)\n";
      // Search for last rank : srcBegin[rank] <= myDstBegin
      r_lb = 0;  r_ub = nProc-1;
      { while (r_lb < r_ub)
        {
          const int test = (r_lb + r_ub + 1)/2;
          if (allSrcSplit[test + bSplit] <= myDstGlobBegin)
          {
            r_lb = test;
          }
          else
          {
            r_ub = test - 1;
          }
        }
      }
      src_r0 = r_lb;

      if(printDebug) std::cerr << rankPrefix << "Begin binary search (#4)\n";
      // Search for first rank after src_r0: myDstEnd <= srcEnd[rank]
      r_ub = nProc - 1;
      { while (r_lb < r_ub)
        {
          const int test = (r_lb + r_ub)/2;
          if (myDstGlobEnd <= allSrcSplit[test + eSplit])
          {
            r_ub = test;
          }
          else
          {
            r_lb = test + 1;
          }
        }
      }
      src_r1 = r_lb;

      if(printDebug) std::cerr << rankPrefix << "Concluded binary search\n";

      // The binary search should automaticallly take care of the case
      // that some ranks are not active, but if it doesn't, give error.
      if (!(
            !(dst_r0+1 < nProc   && allDstSplit[dst_r0+1 + bSplit] <= mySrcGlobBegin) &&
            !(dst_r1-1 >= dst_r0 && allDstSplit[dst_r1-1 + eSplit] >= mySrcGlobEnd) &&
            !(src_r0+1 < nProc   && allSrcSplit[src_r0+1 + bSplit] <= myDstGlobBegin) &&
            !(src_r1-1 >= src_r0 && allSrcSplit[src_r1-1 + eSplit] >= myDstGlobEnd)
           ))
      {
        fprintf(stderr, "%s:\n"
                        "  mySrcGlobBegin--End == %llu--%llu\n"
                        "  myDstGlobBegin--End == %llu--%llu\n"
                        "  dst_r0+1 + bSplit == %u    -->   allDstSplit[] == %llu\n"
                        "  dst_r1-1 + eSplit == %u    -->   allDstSplit[] == %llu\n"
                        "  src_r0+1 + bSplit == %u    -->   allSrcSplit[] == %llu\n"
                        "  src_r1-1 + eSplit == %u    -->   allSrcSplit[] == %llu\n",
                        rankPrefix.c_str(),
                        mySrcGlobBegin, mySrcGlobEnd,
                        myDstGlobBegin, myDstGlobEnd,
                        dst_r0+1 + bSplit, allDstSplit[dst_r0+1 + bSplit],
                        dst_r1-1 + eSplit, allDstSplit[dst_r1-1 + eSplit],
                        src_r0+1 + bSplit, allSrcSplit[src_r0+1 + bSplit],
                        src_r1-1 + eSplit, allSrcSplit[src_r1-1 + eSplit]
            );

        assert(!(dst_r0+1 < nProc   && allDstSplit[dst_r0+1 + bSplit] <= mySrcGlobBegin));
        assert(!(dst_r1-1 >= dst_r0 && allDstSplit[dst_r1-1 + eSplit] >= mySrcGlobEnd));
        assert(!(src_r0+1 < nProc   && allSrcSplit[src_r0+1 + bSplit] <= myDstGlobBegin));
        assert(!(src_r1-1 >= src_r0 && allSrcSplit[src_r1-1 + eSplit] >= myDstGlobEnd));
      }

      std::string dstRangeStr, srcRangeStr;
      { std::stringstream ss;
        ss << "dst[" << dst_r0 << "," << dst_r1 << "]  ";
        dstRangeStr = ss.str();
        ss.str("");
        ss << "src[" << src_r0 << "," << src_r1 << "]  ";
        srcRangeStr = ss.str();
      }

      if(printDebug) std::cerr << rankPrefix << dstRangeStr << srcRangeStr << "\n";

      // We know whom to exchange with. Next find distribution.
      std::vector<int> dstTo(dst_r1 - dst_r0 + 1);
      std::vector<int> srcFrom(src_r1 - src_r0 + 1);
      std::iota(dstTo.begin(), dstTo.end(), dst_r0);
      std::iota(srcFrom.begin(), srcFrom.end(), src_r0);
      std::vector<int> dstCount(dst_r1 - dst_r0 + 1, 0);
      std::vector<int> srcCount(src_r1 - src_r0 + 1, 0);
      // otherDstBegin[r], mySrcBegin  <=  mySrcRank[x]  <  mySrcEnd, otherDstEnd[r];
      // otherSrcBegin[r], myDstBegin  <=  myDstRank[x]  <  myDstEnd, otherSrcEnd[r];
      for (int i = 0; i < dstTo.size(); ++i)
        dstCount[i] = ndofs * (std::min(mySrcGlobEnd, allDstSplit[dstTo[i] + eSplit])
                               - std::max(mySrcGlobBegin, allDstSplit[dstTo[i] + bSplit]));
      for (int i = 0; i < srcFrom.size(); ++i)
        srcCount[i] = ndofs * (std::min(myDstGlobEnd, allSrcSplit[srcFrom[i] + eSplit])
                               - std::max(myDstGlobBegin, allSrcSplit[srcFrom[i] + bSplit]));
      std::vector<int> dstDspls(1, 0);
      std::vector<int> srcDspls(1, 0);
      for (int c : dstCount)
        dstDspls.emplace_back(dstDspls.back() + c);
      for (int c : srcCount)
        srcDspls.emplace_back(srcDspls.back() + c);

      std::string dstCountStr, srcCountStr;
      { std::stringstream ss;
        ss << "[";
        for (int c : dstCount) { ss << c << ", "; }
        ss << "]";
        dstCountStr = ss.str();
        ss.str("");
        ss << "[";
        for (int c : srcCount) { ss << c << ", "; }
        ss << "]";
        srcCountStr = ss.str();
      }
      if(printDebug) std::cerr << rankPrefix << "dstCount==" << dstCountStr
                              << "    srcCount==" << srcCountStr << "\n";


      // Point-to-point exchanges. Based on par::Mpi_Alltoallv_sparse().
      if(printDebug) std::cerr << rankPrefix << "Begin point-to-point.\n";

      int commCnt = 0;

      MPI_Request* requests = new MPI_Request[(src_r1-src_r0+1) + (dst_r1-dst_r0+1)];
      assert(requests);
      MPI_Status* statuses = new MPI_Status[(src_r1-src_r0+1) + (dst_r1-dst_r0+1)];
      assert(statuses);

      commCnt = 0;

      int selfSrcI = -1, selfDstI = -1;

      //First place all recv requests. Do not recv from self.
      int i = 0;
      for(i = 0; i < src_r1-src_r0+1 && srcFrom[i] < rProc; i++) {
        if(srcCount[i] > 0) {
          par::Mpi_Irecv( &(dstLocal[srcDspls[i]]) , srcCount[i], srcFrom[i], 1,
              comm, &(requests[commCnt]) );
          commCnt++;
        }
      }
      if (i < src_r1-src_r0+1 && srcFrom[i] == rProc)
        selfSrcI = i++;
      for(i; i < src_r1-src_r0+1; i++) {
        if(srcCount[i] > 0) {
          par::Mpi_Irecv( &(dstLocal[srcDspls[i]]) , srcCount[i], srcFrom[i], 1,
              comm, &(requests[commCnt]) );
          commCnt++;
        }
      }

      //Next send the messages. Do not send to self.
      for(i = 0; i < dst_r1-dst_r0+1 && dstTo[i] < rProc; i++) {
        if(dstCount[i] > 0) {
          par::Mpi_Issend( &(srcLocal[dstDspls[i]]), dstCount[i], dstTo[i], 1,
              comm, &(requests[commCnt]) );
          commCnt++;
        }
      }
      if (i < dst_r1-dst_r0+1 && dstTo[i] == rProc)
        selfDstI = i++;
      for(; i < dst_r1-dst_r0+1; i++) {
        if(dstCount[i] > 0) {
          par::Mpi_Issend( &(srcLocal[dstDspls[i]]), dstCount[i], dstTo[i], 1,
              comm, &(requests[commCnt]) );
          commCnt++;
        }
      }

      // Now copy local portion.
      // Empty self-sends/recvs don't count.
      if (selfSrcI != -1 && srcCount[selfSrcI] == 0)
        selfSrcI = -1;
      if (selfDstI != -1 && dstCount[selfDstI] == 0)
        selfDstI = -1;

      const bool selfConsistentSendRecv = (selfSrcI != -1) == (selfDstI != -1);
      if (!selfConsistentSendRecv)
      {
        std::cerr << rankPrefix << "**Violates self consistency. "
                  << dstRangeStr << srcRangeStr << "\n";
        assert(!"Violates self consistency");
      }
      if (selfSrcI != -1)
      {
        if (!(srcCount[selfSrcI] == dstCount[selfDstI]))
        {
          std::cerr << rankPrefix << "Sending different number to self than receiving from self.\n";
          assert(!"Sending different number to self than receiving from self.\n");
        }
      }

      if (selfSrcI != -1 && srcCount[selfSrcI] > 0)
        std::copy_n(&srcLocal[dstDspls[selfDstI]], dstCount[selfDstI], &dstLocal[srcDspls[selfSrcI]]);

      if(printDebug) std::cerr << rankPrefix << "Waiting...\n";

      MPI_Waitall(commCnt, requests, statuses);

      if(printDebug) std::cerr << rankPrefix << "  Done.\n";

      delete [] requests;
      delete [] statuses;
    }




    template <unsigned int dim>
    template <typename T>
    DA<dim>::DA(std::function<void(const T *, T *)> func, unsigned int dofSz, MPI_Comm comm, unsigned int order, double interp_tol, size_t grainSz, double sfc_tol)
        /// : m_refel{dim, order}
    {
      /// std::vector<unsigned int> varIndex(dofSz);
      /// for (unsigned int ii = 0; ii < dofSz; ii++)
      ///   varIndex[ii] = ii;

      /// // Get a complete tree sufficiently granular to represent func with accuracy interp_tol.
      /// std::vector<ot::TreeNode<C,dim>> completeTree;
      /// function2Octree<C,dim>(func, dofSz, &(*varIndex.cbegin()), dofSz, completeTree, m_uiMaxDepth, interp_tol, sfc_tol, order, comm);

      /// // Make the tree balanced, using completeTree as a minimal set of TreeNodes.
      /// // Calling distTreeBalancing() on a complete tree with ptsPerElement==1
      /// // should do exactly what we want.
      /// std::vector<ot::TreeNode<C,dim>> balancedTree;
      /// ot::SFC_Tree<C,dim>::distTreeBalancing(completeTree, balancedTree, 1, sfc_tol, comm);

      /// ot::DistTree<C,dim> distTree(balancedTree, comm);   // Uses default domain decider.

      /// // Create ODA based on balancedTree.
      /// construct(distTree, comm, order, grainSz, sfc_tol);

      throw std::logic_error(
          "This constructor is deprecated. Pass the arguments to an intermediate DistTree and then use the DistTree constructor:\n"
          "    DistTree<unsigned, dim> distTree = DistTree<unsigned, dim>::constructDistTreeByFunc(func, dofSz, comm, order, interp_tol, sfc_tol);\n"
          "    DA<dim> da(distTree, comm, order, grainSz, sfc_tol);\n"
          );
    }

    template <unsigned int dim>
    DA<dim>::DA(MPI_Comm comm, unsigned int order, size_t grainSz, double sfc_tol, std::vector<TreeNode<C,dim>> &outTreePart)
        : m_refel{dim, order}
    {
        // Ignore interp_tol and just pick a uniform refinement level to satisfy grainSz.
        std::vector<ot::TreeNode<C,dim>> tree;
        util::constructRegularGrid<C,dim>(comm, grainSz, sfc_tol, tree);

        ot::DistTree<C,dim> distTree(tree, comm);   // Uses default domain decider.

        outTreePart = distTree.getTreePartFiltered();

        construct(distTree, comm, order, grainSz, sfc_tol);
    }

    template <unsigned int dim>
    template <typename T>
    int DA<dim>::createVector(T*& local, bool isElemental, bool isGhosted, unsigned int dof) const
    {

        if(!(m_uiIsActive))
        {
            local=NULL;

        }else {

            if(isElemental)
            {
                if(isGhosted)
                {
                    throw std::logic_error("Ghosted elemental size not automatically computed.");
                    /// local=new T[dof*m_uiTotalElementSz];
                }
                else
                    local=new T[dof*m_uiLocalElementSz];

            }else {

                if(isGhosted)
                    local=new T[dof*m_uiTotalNodalSz];
                else
                    local=new T[dof*m_uiLocalNodalSz];
            }
        }

        return 0;


    }

    template <unsigned int dim>
    template<typename T>
    int DA<dim>::createVector(std::vector<T>& local, bool isElemental, bool isGhosted, unsigned int dof) const
    {
        if(!(m_uiIsActive))
        {
            local.clear();

        }else {

            if(isElemental)
            {
                if(isGhosted)
                {
                    throw std::logic_error("Ghosted elemental size not automatically computed.");
                    /// local.resize(dof*m_uiTotalElementSz);
                }
                else
                    local.resize(dof*m_uiLocalElementSz);

            }else {

                if(isGhosted)
                    local.resize(dof*m_uiTotalNodalSz);
                else
                    local.resize(dof*m_uiLocalNodalSz);
            }
        }

        return 0;
    }


    template <unsigned int dim>
    template <typename T>
    void DA<dim>::destroyVector(T*& local) const
    {
        delete [] local;
        local=NULL;
    }

    template <unsigned int dim>
    template <typename T>
    void DA<dim>::destroyVector(std::vector<T>& local) const
    {
        local.clear();
    }

    template <unsigned int dim>
    template<typename T>
    void DA<dim>::nodalVecToGhostedNodal(const T* in, T*& out,bool isAllocated,unsigned int dof) const
    {

        if(!(m_uiIsActive))
            return;

        if(!isAllocated)
            createVector<T>(out,false,true,dof);

        // Assumes layout [abc][abc][...], so just need single shift.
        std::copy(in, in + dof*m_uiLocalNodalSz, out + dof*m_uiLocalNodeBegin);
    }

    template <unsigned int dim>
    template<typename T>
    void DA<dim>::ghostedNodalToNodalVec(const T* gVec,T*& local,bool isAllocated,unsigned int dof) const
    {
        if(!(m_uiIsActive))
            return;

        if(!isAllocated)
            createVector(local,false,false,dof);

        // Assumes layout [abc][abc][...], so just need single shift.
        const T* srcStart = gVec + dof*m_uiLocalNodeBegin;
        std::copy(srcStart, srcStart + dof*m_uiLocalNodalSz, local);
    }

    template <unsigned int dim>
    template<typename T>
    void DA<dim>::nodalVecToGhostedNodal(const std::vector<T> &in, std::vector<T> &out,bool isAllocated,unsigned int dof) const
    {
        if(!(m_uiIsActive))
            return;

        if(!isAllocated)
            createVector<T>(out,false,true,dof);

        // Assumes layout [abc][abc][...], so just need single shift.
        std::copy(in.cbegin(), in.cend(), out.begin() + dof*m_uiLocalNodeBegin);
    }

    template <unsigned int dim>
    template<typename T>
    void DA<dim>::ghostedNodalToNodalVec(const std::vector<T> gVec, std::vector<T> &local,bool isAllocated,unsigned int dof) const
    {
        if(!(m_uiIsActive))
            return;

        if(!isAllocated)
            createVector(local,false,false,dof);

        // Assumes layout [abc][abc][...], so just need single shift.
        typename std::vector<T>::const_iterator srcStart = gVec.cbegin() + dof*m_uiLocalNodeBegin;
        std::copy(srcStart, srcStart + dof*m_uiLocalNodalSz, local.begin());
    }



    template <unsigned int dim>
    template <typename T>
    void DA<dim>::readFromGhostBegin(T* vec,unsigned int dof) const
    {
        // Send to downstream, recv from upstream.

        if (m_uiGlobalNpes==1)
            return;

        if (m_uiIsActive)
        {
          // send recv buffers.
          T* dnstB = NULL;
          T* upstB = NULL;

          // 1. Prepare asynchronous exchange context.
          const unsigned int nUpstProcs = m_gm.m_recvProc.size();
          const unsigned int nDnstProcs = m_sm.m_sendProc.size();
          m_uiMPIContexts.emplace_back(vec, typeid(T).hash_code(), nUpstProcs, nDnstProcs);
          AsyncExchangeContex &ctx = m_uiMPIContexts.back();

          const size_t upstBSz = m_uiTotalNodalSz - m_uiLocalNodalSz;
          const size_t dnstBSz = m_sm.m_map.size();

          // 2. Initiate recvs. Since vec is collated [abc abc], can receive into vec.
          if (upstBSz)
          {
            /// ctx.allocateRecvBuffer(sizeof(T)*upstBSz*dof);
            /// upstB = (T*) ctx.getRecvBuffer();
            upstB = vec;
            MPI_Request *reql = ctx.getUpstRequestList();

            for (unsigned int upstIdx = 0; upstIdx < nUpstProcs; upstIdx++)
            {
              T *upstProcStart = upstB + dof*m_gm.m_recvOffsets[upstIdx];
              size_t upstCount = dof*m_gm.m_recvCounts[upstIdx];
              size_t upstProc = m_gm.m_recvProc[upstIdx];
              par::Mpi_Irecv(upstProcStart, upstCount, upstProc, m_uiCommTag, m_uiActiveComm, &reql[upstIdx]);
            }
          }

          // 3. Send data.
          if (dnstBSz)
          {
            ctx.allocateSendBuffer(sizeof(T)*dnstBSz*dof);
            dnstB = (T*) ctx.getSendBuffer();
            MPI_Request *reql = ctx.getDnstRequestList();

            // 3a. Stage the send data.
            for (size_t k = 0; k < dnstBSz; k++)
            {
              const T *nodeSrc = vec + dof * (m_sm.m_map[k] + m_uiLocalNodeBegin);
              std::copy(nodeSrc, nodeSrc + dof, dnstB + dof * k);
            }

            // 3b. Fire the sends.
            for (unsigned int dnstIdx = 0; dnstIdx < nDnstProcs; dnstIdx++)
            {
              T *dnstProcStart = dnstB + dof * m_sm.m_sendOffsets[dnstIdx];
              size_t dnstCount = dof*m_sm.m_sendCounts[dnstIdx];
              size_t dnstProc = m_sm.m_sendProc[dnstIdx];
              par::Mpi_Isend(dnstProcStart, dnstCount, dnstProc, m_uiCommTag, m_uiActiveComm, &reql[dnstIdx]);
            }
          }
        }

        m_uiCommTag++;   // inactive procs also advance tag.
    }

    template <unsigned int dim>
    template <typename T>
    void DA<dim>::readFromGhostEnd(T *vec,unsigned int dof) const
    {
        if (m_uiGlobalNpes==1)
            return;

        if (!m_uiIsActive)
            return;

        // 1. Find asynchronous exchange context.
        MPI_Request *reql;
        MPI_Status status;
        auto const ctxPtr = std::find_if(
              m_uiMPIContexts.begin(), m_uiMPIContexts.end(),
              [vec](const AsyncExchangeContex &c){ return ((T*) c.getBuffer()) == vec; });

        // Weak type safety check.
        assert(ctxPtr->getBufferType() == typeid(T).hash_code());

        const unsigned int nUpstProcs = m_gm.m_recvProc.size();
        const unsigned int nDnstProcs = m_sm.m_sendProc.size();

        // 2. Wait on recvs and sends.
        reql = ctxPtr->getUpstRequestList();
        for (int upstIdx = 0; upstIdx < nUpstProcs; upstIdx++)
          MPI_Wait(&reql[upstIdx], &status);

        reql = ctxPtr->getDnstRequestList();
        for (int dnstIdx = 0; dnstIdx < nDnstProcs; dnstIdx++)
          MPI_Wait(&reql[dnstIdx], &status);

        // 3. Release the asynchronous exchange context.
        /// ctxPtr->deAllocateRecvBuffer();
        ctxPtr->deAllocateSendBuffer();
        m_uiMPIContexts.erase(ctxPtr);
    }

    template <unsigned int dim>
    template <typename T>
    void DA<dim>::writeToGhostsBegin(T *vec, unsigned int dof, const char * isDirtyOut) const
    {
        // The same as readFromGhosts, but roles reversed:
        // Send to upstream, recv from downstream.

        if (m_uiGlobalNpes==1)
            return;

        if (m_uiIsActive)
        {
          // send recv buffers.
          T* dnstB = NULL;
          T* upstB = NULL;

          char* dnstB_dirty = NULL;
          const char* upstB_dirty = NULL;

          // 1. Prepare asynchronous exchange context.
          const unsigned int nUpstProcs = m_gm.m_recvProc.size();
          const unsigned int nDnstProcs = m_sm.m_sendProc.size();
          m_uiMPIContexts.reserve(m_uiMPIContexts.size() + 2);
          m_uiMPIContexts.emplace_back(vec, typeid(T).hash_code(), nUpstProcs, nDnstProcs);
          AsyncExchangeContex &ctx = m_uiMPIContexts.back();

          AsyncExchangeContex *ctx_dirty = nullptr;
          if (isDirtyOut)
          {
            m_uiMPIContexts.emplace_back(isDirtyOut, typeid(char).hash_code(), nUpstProcs, nDnstProcs);
            ctx_dirty = &m_uiMPIContexts.back();
          }

          const size_t upstBSz = m_uiTotalNodalSz - m_uiLocalNodalSz;
          const size_t dnstBSz = m_sm.m_map.size();

          // 2. Initiate receives. (De-staging done in writeToGhostEnd().)
          if (dnstBSz)
          {
            ctx.allocateSendBuffer(sizeof(T)*dnstBSz*dof);  // Re-use the send buffer for receiving.
            dnstB = (T*) ctx.getSendBuffer();
            MPI_Request *reql = ctx.getDnstRequestList();

            for (unsigned int dnstIdx = 0; dnstIdx < nDnstProcs; dnstIdx++)
            {
              T *dnstProcStart = dnstB + dof * m_sm.m_sendOffsets[dnstIdx];
              size_t dnstCount = dof*m_sm.m_sendCounts[dnstIdx];
              size_t dnstProc = m_sm.m_sendProc[dnstIdx];
              par::Mpi_Irecv(dnstProcStart, dnstCount, dnstProc, m_uiCommTag, m_uiActiveComm, &reql[dnstIdx]);
            }

            if (isDirtyOut)
            {
              ctx_dirty->allocateSendBuffer(sizeof(char)*dnstBSz*1);  // Re-use the send buffer for receiving.
              dnstB_dirty = (char*) ctx_dirty->getSendBuffer();
              MPI_Request *reql = ctx_dirty->getDnstRequestList();

              for (unsigned int dnstIdx = 0; dnstIdx < nDnstProcs; dnstIdx++)
              {
                char *dnstProcStart = dnstB_dirty + 1 * m_sm.m_sendOffsets[dnstIdx];
                size_t dnstCount = 1*m_sm.m_sendCounts[dnstIdx];
                size_t dnstProc = m_sm.m_sendProc[dnstIdx];
                par::Mpi_Irecv(dnstProcStart, dnstCount, dnstProc, m_uiCommTag+1, m_uiActiveComm, &reql[dnstIdx]);
              }
            }
          }

          // 3. Send data. Since vec is collated [abc abc], ghosts can be sent directly from vec.
          if (upstBSz)
          {
            /// ctx.allocateRecvBuffer(sizeof(T)*upstBSz*dof);
            /// upstB = (T*) ctx.getRecvBuffer();
            upstB = vec;
            MPI_Request *reql = ctx.getUpstRequestList();

            for (unsigned int upstIdx = 0; upstIdx < nUpstProcs; upstIdx++)
            {
              T *upstProcStart = upstB + dof*m_gm.m_recvOffsets[upstIdx];
              size_t upstCount = dof*m_gm.m_recvCounts[upstIdx];
              size_t upstProc = m_gm.m_recvProc[upstIdx];
              par::Mpi_Isend(upstProcStart, upstCount, upstProc, m_uiCommTag, m_uiActiveComm, &reql[upstIdx]);
            }

            if (isDirtyOut)
            {
              upstB_dirty = isDirtyOut;
              MPI_Request *reql = ctx_dirty->getUpstRequestList();

              for (unsigned int upstIdx = 0; upstIdx < nUpstProcs; upstIdx++)
              {
                const char *upstProcStart = upstB_dirty + 1*m_gm.m_recvOffsets[upstIdx];
                size_t upstCount = 1*m_gm.m_recvCounts[upstIdx];
                size_t upstProc = m_gm.m_recvProc[upstIdx];
                par::Mpi_Isend(upstProcStart, upstCount, upstProc, m_uiCommTag+1, m_uiActiveComm, &reql[upstIdx]);
              }
            }
          }
        }

        m_uiCommTag++;   // inactive procs also advance tag.
        m_uiCommTag += bool(isDirtyOut);
    }


    template <unsigned int dim>
    template <typename T>
    void DA<dim>::writeToGhostsEnd(T *vec, unsigned int dof, bool useAccumulation, const char * isDirtyOut) const
    {
        // The same as readFromGhosts, but roles reversed:
        // Send to upstream, recv from downstream.

        if (m_uiGlobalNpes==1)
            return;

        if (!m_uiIsActive)
            return;

        T* dnstB = NULL;

        char* dnstB_dirty = NULL;

        // 1. Find asynchronous exchange context.
        MPI_Request *reql;
        MPI_Status status;
        auto const ctxPtr = std::find_if(
              m_uiMPIContexts.begin(), m_uiMPIContexts.end(),
              [vec](const AsyncExchangeContex &c){ return ((T*) c.getBuffer()) == vec; });

        // Weak type safety check.
        assert(ctxPtr->getBufferType() == typeid(T).hash_code());

        dnstB = (T*) ctxPtr->getSendBuffer();


        auto ctx_dirty = m_uiMPIContexts.begin();
        if (isDirtyOut)
        {
          ctx_dirty = std::find_if(
              m_uiMPIContexts.begin(), m_uiMPIContexts.end(),
              [isDirtyOut](const AsyncExchangeContex &c){ return ((char*) c.getBuffer()) == isDirtyOut; });
          assert(ctx_dirty->getBufferType() == typeid(char).hash_code());
          dnstB_dirty = (char*) ctx_dirty->getSendBuffer();
        }

        const unsigned int nUpstProcs = m_gm.m_recvProc.size();
        const unsigned int nDnstProcs = m_sm.m_sendProc.size();
        const size_t dnstBSz = m_sm.m_map.size();

        // 2. Wait on recvs.
        reql = ctxPtr->getDnstRequestList();
        for (int dnstIdx = 0; dnstIdx < nDnstProcs; dnstIdx++)
          MPI_Wait(&reql[dnstIdx], &status);

        if (isDirtyOut)
        {
          reql = ctx_dirty->getDnstRequestList();
          for (int dnstIdx = 0; dnstIdx < nDnstProcs; dnstIdx++)
            MPI_Wait(&reql[dnstIdx], &status);
        }

        // 3. "De-stage" the received downstream data.
        for (size_t k = 0; k < dnstBSz; k++)
        {
          if (isDirtyOut == nullptr || dnstB_dirty[k])
          {
            // Instead of simply copying from the downstream data, we need to accumulate it.
            const T *nodeSrc = dnstB + dof * k;
            /// std::copy(nodeSrc, nodeSrc + dof, vec + dof * m_sm.m_map[k]);
            for (unsigned int v = 0; v < dof; v++)
              if (useAccumulation)
                vec[dof * (m_sm.m_map[k] + m_uiLocalNodeBegin) + v] += nodeSrc[v];
              else
                vec[dof * (m_sm.m_map[k] + m_uiLocalNodeBegin) + v] = nodeSrc[v];
          }
        }

        // 4. Wait on sends.
        reql = ctxPtr->getUpstRequestList();
        for (int upstIdx = 0; upstIdx < nUpstProcs; upstIdx++)
          MPI_Wait(&reql[upstIdx], &status);

        if (isDirtyOut)
        {
          reql = ctx_dirty->getUpstRequestList();
          for (int upstIdx = 0; upstIdx < nUpstProcs; upstIdx++)
            MPI_Wait(&reql[upstIdx], &status);
        }

        // 5. Release the asynchronous exchange context.
        /// ctxPtr->deAllocateRecvBuffer();
        ctxPtr->deAllocateSendBuffer();
        m_uiMPIContexts.erase(ctxPtr);

        if (isDirtyOut)
        {
          ctx_dirty->deAllocateSendBuffer();
          m_uiMPIContexts.erase(ctx_dirty);
        }
    }

    template <unsigned int dim>
    template <typename T>
    void DA<dim>::setVectorByFunction(T* local,std::function<void(const T *, T*)>func,bool isElemental, bool isGhosted, unsigned int dof) const
    {
        constexpr int MAX_DIM = 4;  //TODO move to dendro.h
        T fCoords[MAX_DIM] = {0, 0, 0, 0};  // Supports funcs of 3D/4D even when run in 2D.
        std::array<C,dim> tnCoords;

        const T scale = 1.0 / (1u << m_uiMaxDepth);  // Root domain is unit cube.

        if (!isElemental)
        {
            const size_t nBegin = (isGhosted ? 0 : m_uiLocalNodeBegin);
            const size_t nodalSz = (isGhosted ? m_uiTotalNodalSz : m_uiLocalNodalSz);
            // Assumes interleaved variables, [abc][abc].
            for (size_t k = 0; k < nodalSz; k++)
            {
                m_tnCoords[nBegin + k].getAnchor(tnCoords);
                for (int d = 0; d < dim; d++)
                  fCoords[d] = scale * tnCoords[d];

                func(fCoords, &local[dof*k]);
            }
        }
        else
        {
          throw std::logic_error("Elemental version not implemented!");
        }
    }


    template <unsigned int dim>
    template <typename T>
    void DA<dim>::setVectorByScalar(T* local,const T* value,bool isElemental, bool isGhosted, unsigned int dof, unsigned int initDof) const
    {

        size_t arrSz;

        if(!isElemental)
        {

            if(isGhosted) {
                arrSz = m_uiTotalNodalSz;
            }else{
                arrSz=m_uiLocalNodalSz;
            }

            for(size_t node=0;node<arrSz;node++)
                for(unsigned int var = 0; var < initDof; var++)
                    local[dof*node + var] = value[var];

        }else{
            // TODO, haven't considered elemental case.
            throw std::logic_error("Elemental version not implemented!");

            if(isGhosted) {
                throw std::logic_error("Ghosted elemental size not automatically computed.");
                /// arrSz = m_uiTotalElementSz;
            }else{
                arrSz=m_uiLocalElementSz;
            }

            for(unsigned int var=0;var<dof;var++)
            {
                for(size_t ele=0;ele<arrSz;ele++)
                    local[ (var*arrSz) + ele]=value[var];
            }

        }


    }

    template <unsigned int dim>
    template<typename T>
    T* DA<dim>::getVecPointerToDof(T* in ,unsigned int dofInex, bool isElemental,bool isGhosted, unsigned int dof) const
    {

        if(!(m_uiIsActive))
            return NULL;

        size_t arrSz;

        /// if(!isElemental)
        /// {
        ///     if(isGhosted) {
        ///         arrSz = m_uiTotalNodalSz;
        ///     }else{
        ///         arrSz=m_uiLocalNodalSz;
        ///     }


        /// }else{

        ///     if(isGhosted) {
        ///         arrSz = m_uiTotalElementSz;
        ///     }else{
        ///         arrSz=m_uiLocalElementSz;
        ///     }

        /// }

        return in + dofInex;
    }


    template <unsigned int dim>
    template <typename T>
    void DA<dim>::vecTopvtu(T* local, const char * fPrefix,char** nodalVarNames,bool isElemental,bool isGhosted,unsigned int dof)
    {
      //TODO

      throw std::logic_error("Not implemented!");
    }


    template <unsigned int dim>
    template<typename T>
    void DA<dim>::copyVector(T* dest,const T* source,bool isElemental,bool isGhosted) const
    {
        if(!(m_uiIsActive))
            return ;

        size_t arrSz;

        if(!isElemental)
        {
            if(isGhosted) {
                arrSz = m_uiTotalNodalSz;
            }else{
                arrSz=m_uiLocalNodalSz;
            }


        }else{

            if(isGhosted) {
                throw std::logic_error("Ghosted elemental size not automatically computed.");
                /// arrSz = m_uiTotalElementSz;
            }else{
                arrSz=m_uiLocalElementSz;
            }

        }


        std::memcpy(dest,source,sizeof(T)*arrSz);

    }

    template <unsigned int dim>
    template<typename T>
    void DA<dim>::copyVectors(T* dest,const T* source,bool isElemental,bool isGhosted,unsigned int dof) const
    {
        if(!(m_uiIsActive))
            return ;

        size_t arrSz;

        if(!isElemental)
        {
            if(isGhosted) {
                arrSz = m_uiTotalNodalSz;
            }else{
                arrSz=m_uiLocalNodalSz;
            }


        }else{

            if(isGhosted) {
                throw std::logic_error("Ghosted elemental size not automatically computed.");
                /// arrSz = m_uiTotalElementSz;
            }else{
                arrSz=m_uiLocalElementSz;
            }

        }


        std::memcpy(dest,source,sizeof(T)*arrSz*dof);
    }





#ifdef BUILD_WITH_PETSC


    template <unsigned int dim>
    template<typename T>
    void DA<dim>::petscSetVectorByFunction(Vec& local,std::function<void(const T *, T*)>func,bool isElemental, bool isGhosted, unsigned int dof) const
    {

        PetscScalar * arry=NULL;
        VecGetArray(local,&arry);

        setVectorByFunction(arry,func,isElemental,isGhosted,dof);

        VecRestoreArray(local,&arry);


    }

    template <unsigned int dim>
    template <typename T>
    void DA<dim>::petscSetVectorByScalar(Vec& local,const T* value,bool isElemental, bool isGhosted, unsigned int dof) const
    {

        PetscScalar * arry=NULL;
        VecGetArray(local,&arry);

        setVectorByScalar(arry,value,isElemental,isGhosted,dof);

        VecRestoreArray(local,&arry);

    }

#endif



}


<|MERGE_RESOLUTION|>--- conflicted
+++ resolved
@@ -152,12 +152,7 @@
 
       newTreePart = dtree.getTreePartFiltered();
 
-<<<<<<< HEAD
-      return newTreePart.size();
-=======
-      MPI_Comm_free(&activeComm0);
       return newSubDA.getLocalElementSz();
->>>>>>> c77b282b
     }
 
 
