--- conflicted
+++ resolved
@@ -138,7 +138,6 @@
         }
       }
 
-<<<<<<< HEAD
       std::array<double, dim> bounds;
       for (int d = 0; d < dim; ++d)
         bounds[d] = (1u << (m_uiMaxDepth - (level - extentPowers[d]))) / (1.0*(1u<<m_uiMaxDepth));
@@ -154,95 +153,6 @@
       newTreePart = dtree.getTreePartFiltered();
 
       return newTreePart.size();
-=======
-      // TODO we can easily accept the subdomain box coordinates as parameters.
-
-      // Establish the subdomain box.
-      const unsigned int elemSz = 1u << (m_uiMaxDepth - level);
-      DendroIntL totalNumElements = 1;
-      std::array<C,dim> subdomainBBMins;  // uiCoords.
-      std::array<C,dim> subdomainBBMaxs;  //
-      #pragma unroll(dim)
-      for (int d = 0; d < dim; d++)
-      {
-        subdomainBBMins[d] = 0u;
-        subdomainBBMaxs[d] = elemSz << extentPowers[d];
-        totalNumElements *= (1u << extentPowers[d]);
-      }
-
-      // Need to find treePartFront and treePartBack.
-      ot::TreeNode<C,dim> treePartFront, treePartBack;
-      DendroIntL locNumActiveElements = totalNumElements;
-
-
-      // ------------------------------------------
-
-      // Generate elements in lexicographic order.
-      DendroIntL genPart = totalNumElements / nProc +
-                           (rProc < totalNumElements % nProc);
-      DendroIntL genStart = (totalNumElements / nProc) * rProc +
-                            (rProc < totalNumElements % nProc ? rProc : totalNumElements % nProc);
-      std::array<DendroIntL, dim> genLimits;
-      std::array<DendroIntL, dim> genStrides;
-      std::array<DendroIntL, dim> genIdx;
-      for (int d = 0; d < dim; d++)
-        genLimits[d] = 1u << extentPowers[d];
-      genStrides[0] = 1;
-      for (int d = 1; d < dim; d++)
-        genStrides[d] = genStrides[d-1] * genLimits[d-1];
-      DendroIntL remainder = genStart;
-      for (int d = dim-1; d >= 0; d--)
-      {
-        genIdx[d] = remainder / genStrides[d];
-        remainder -= genIdx[d] * genStrides[d];
-      }
-
-      /// fprintf(stderr, "[%d] Generate starting at (%llu, %llu, %llu)\n",
-      ///     rProc, genIdx[0], genIdx[1], genIdx[2]);
-
-      std::vector<ot::TreeNode<C, dim>> treePart;
-      ot::TreeNode<C, dim> elem;
-      elem.setLevel(level);
-      for (DendroIntL ii = 0; ii < genPart; ii++)
-      {
-        for (int d = 0; d < dim; d++)
-          elem.setX(d, genIdx[d] * elemSz);
-
-        treePart.emplace_back(elem);
-
-        incrementFor<DendroIntL,dim>(genIdx, genLimits);
-      }
-
-      /// fprintf(stderr, "[%d] Ended generating at (%llu, %llu, %llu)\n",
-      ///     rProc, genIdx[0], genIdx[1], genIdx[2]);
-
-      bool isActive0 = (treePart.size() > 0);
-      MPI_Comm activeComm0;
-      MPI_Comm_split(comm, (treePart.size() ? 1 : MPI_UNDEFINED), rProc, &activeComm0);
-
-      /// for (DendroIntL ii = 0; ii < treePart.size(); ii++)
-      ///   fprintf(stderr, "%*slev==%u, coords==%s\n", 30*rProc, "",
-      ///       treePart[ii].getLevel(), ot::dbgCoordStr(treePart[ii], 2).c_str());
-
-      if (isActive0)
-      {
-        SFC_Tree<C, dim>::distTreeSort(treePart, sfc_tol, activeComm0);
-        SFC_Tree<C, dim>::distCoalesceSiblings(treePart, activeComm0);
-      }
-
-      std::array<double, dim> physMaxs;
-      for (int d = 0; d < dim; ++d)
-        physMaxs[d] = double(subdomainBBMaxs[d]) / double(1u << m_uiMaxDepth);
-
-      DistTree<C, dim> dtree(treePart, comm);
-      dtree.filterTree((typename DistTree<C, dim>::BoxDecider)(physMaxs));
-
-      newTreePart = dtree.getTreePartFiltered();
-
-      newSubDA.construct(dtree, comm, eleOrder, 1, sfc_tol);
-
-      return newSubDA.getLocalElementSz();
->>>>>>> b0311df8
     }
 
 
