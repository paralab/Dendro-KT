/**
 * @file:octUtils.h
 * @author: Masado Ishii  -- UofU SoC,
 * @breif contains utility functions for the octree related computations.
 */

#ifndef DENDRO_KT_OCTUTILS_H
#define DENDRO_KT_OCTUTILS_H

#include <vector>
#include <functional>
#include <random>
#include <utility>
#include <iostream>
#include <sstream>
#include <stdio.h>

#include "refel.h"
#include "nsort.h"
#include "tsort.h"
#include "treeNode.h"

#include "tnUtils.h"
#include "parUtils.h"

namespace ot
{

    /**
     * @author: Masado Ishi
     * @brief: generate random set of treeNodes for a specified dimension
     * @param[in] numPoints: number of treeNodes need to be generated.
     * */
    template <typename T, unsigned int dim, bool useRandom=true>
    inline std::vector<TreeNode<T,dim>> getPts(unsigned int numPoints, unsigned int sLev = m_uiMaxDepth, unsigned int eLev = m_uiMaxDepth)
    {
        std::vector<TreeNode<T,dim>> points;
        std::array<T,dim> uiCoords;

        //const T maxCoord = (1u << MAX_LEVEL) - 1;
        const T maxCoord = (1u << m_uiMaxDepth) - 1;
        const T leafLevel = m_uiMaxDepth;

        // Set up random number generator.
        std::random_device rd;
        std::mt19937_64 gen;
        if (useRandom)
          gen.seed(rd());    // 1. Use this for random/pseudorandom testing.
        else
          gen.seed(1331);    // 2. Use this for deterministic testing.

        /// std::uniform_int_distribution<T> distCoord(0, maxCoord);
        std::normal_distribution<double> distCoord((1u << m_uiMaxDepth) / 2, (1u << m_uiMaxDepth) / 25);
        std::uniform_int_distribution<T> distLevel(sLev, eLev);

        double coordClampLow = 0;
        double coordClampHi = (1u << m_uiMaxDepth);

        // Add points sequentially.
        for (int ii = 0; ii < numPoints; ii++)
        {
            for (T &u : uiCoords)
            {
                double dc = distCoord(gen);
                dc = (dc < coordClampLow ? coordClampLow : dc > coordClampHi ? coordClampHi : dc);
                u = (T) dc;
            }
            //TreeNode<T,dim> tn(uiCoords, leafLevel);
            TreeNode<T,dim> tn(uiCoords, distLevel(gen));
            points.push_back(tn);
        }

        return points;
    }

    /**
     * @author Masado Ishii
     * @brief  Separate a list of TreeNodes into separate vectors by level.
     */
    template <typename T, unsigned int dim>
    inline std::vector<std::vector<TreeNode<T,dim>>>
        stratifyTree(const std::vector<TreeNode<T,dim>> &tree)
    {
      std::vector<std::vector<TreeNode<T,dim>>> treeLevels;

      treeLevels.resize(m_uiMaxDepth + 1);

      for (TreeNode<T,dim> tn : tree)
        treeLevels[tn.getLevel()].push_back(tn);

      return treeLevels;
    }


    /**
     * @brief perform slicing operation on k trees.
     * @param[in] in: input k-tree
     * @param[out] out: sliced k-tree
     * @param[in] numNodes: number of input nodes
     * @param[in] sDim: slicing dimention.
     * @param[in] sliceVal: extraction value for the slice
     * @param[in] tolernace: tolerance value for slice extraction.
     * */
     template<typename T, unsigned int dim>
     void sliceKTree(const TreeNode<T,dim> * in,std::vector<TreeNode<T,dim>> & out,unsigned int numNodes, unsigned int sDim, T sliceVal)
     {

         out.clear();
         for(unsigned int i=0;i<numNodes;i++)
         {
             if (in[i].range().closedContains(sDim, sliceVal))
                 out.push_back(in[i]);
         }


     }

     /**
      * @author Masado Ishii
      * @brief perform a slicing operation and also lower the dimension.
      * @pre template parameter dim must be greater than 1.
      */
     template <typename T, unsigned int dim>
     void projectSliceKTree(const TreeNode<T,dim> *in, std::vector<TreeNode<T, dim-1>> &out,
         unsigned int numNodes, unsigned int sliceDim, T sliceVal)
     {
       std::vector<TreeNode<T,dim>> sliceVector;
       sliceKTree(in, sliceVector, numNodes, sliceDim, sliceVal);

       // Lower the dimension.
       unsigned int selectDimSrc[dim-1];
       unsigned int selectDimDst[dim-1];
       #pragma unroll (dim-1)
       for (unsigned int dIdx = 0; dIdx < dim-1; dIdx++)
       {
         selectDimSrc[dIdx] = (dIdx < sliceDim ? dIdx : dIdx+1);
         selectDimDst[dIdx] = dIdx;
       }

       out.clear();
       TreeNode<T, dim-1> tempNode;
       for (const TreeNode<T,dim> &sliceNode : sliceVector)
       {
         permuteDims<T, dim, dim-1>(dim-1, sliceNode, selectDimSrc, tempNode, selectDimDst);
         out.push_back(tempNode);
       }
     }



/**
 * @brief Create a distributed octree for a regular grid of specified depth.
 */
template <typename T, unsigned int dim>
int createRegularOctree(std::vector<TreeNode<T, dim>>& out,
                        unsigned int lev,
                        MPI_Comm comm)
{
  assert(lev <= m_uiMaxDepth);

  int rProc, nProc;
  MPI_Comm_rank(comm, &rProc);
  MPI_Comm_size(comm, &nProc);

  out.clear();

  // Count total number of octants to create globally,
  // as well as size of our partition.
  const RankI totalCount = 1u << (dim * lev);
  const RankI myCount = (totalCount / nProc) + (rProc < totalCount % nProc);
  const RankI prevCount = (totalCount / nProc) * rProc
                              + (rProc < totalCount % nProc ? rProc : totalCount % nProc);

  //
  // Generate points in the Morton order before sorting in SFC order.
  //
  if (myCount)
  {
    // Breadth-first tree traversal, compute ranks to determine acceptance.
    // Invariant: The TreeNodes in out are exactly the subtrees of the current
    //            level that have a nonempty overlap with designated rank interval.
    //
    std::vector<TreeNode<T, dim>> tnBuffer;
    std::vector<size_t> rankBuffer, rankOut;

    out.emplace_back();       // Root of tree. Definitely overlaps.
    rankOut.emplace_back(0);  //

    while (/*tnBuffer.size() > 0 && */ out[0].getLevel() < lev)
    {
      for (size_t ii = 0; ii < out.size(); ii++)
      {
        const TreeNode<T, dim> &parent = out[ii];
        const size_t &parentRank = rankOut[ii];
        const size_t childSize = 1u << (dim * (lev - parent.getLevel() - 1));

        // Test each child for intersection with rank interval.
        for (ChildI child_m = 0; child_m < (1u << dim); child_m++)
        {
          const size_t childRank = parentRank + childSize * child_m;
          if (prevCount < childRank + childSize &&
                          childRank < prevCount + myCount)
          {
            tnBuffer.emplace_back(parent.getChildMorton(child_m));
            rankBuffer.emplace_back(childRank);
          }
        }

      }

      // Swap buffers.
      out.clear();
      rankOut.clear();
      std::swap(tnBuffer, out);
      std::swap(rankBuffer, rankOut);
    }
  }

  //
  // Re-partition the points according to the SFC order.
  //
  SFC_Tree<T, dim>::distTreeSort(out, 0.0, comm);

  return 1;
}




/**
   * @author  Hari Sundar
   * @author  Milinda Fernando
   * @author  Masado Ishii
   * @brief   Generates an octree based on a function provided by the user based on the Wavelet method to decide on adaptivity.
   * @param[in] fx:        the function that taxes $x,y,z$ coordinates and returns the the value at that point
   * @param[in] numVars: number of total variables computed from fx function.
   * @param[in] varIndex: variable index location that can be used to ascess double * pointer in fx, to determine the refinement of octree.
   * @param[in] numInterpVars: Number of variables considered during the refinement
   * @param[in] maxDepth:  The maximum depth that the octree should be refined to.
   * @param[in] interp_tol: user specified tolerance for the wavelet representation of the function.
   * @param[in] sfc_tol: sfc tree partitioning tolerance to control communication/load balance tradeoff.
   * @param[in] elementOrder order of the element when defining the wavelet representation of the function.
   * @param[in] comm      The MPI communicator to be use for parallel computation.
   *
   *TODO  Make this function conform to xyzxyz ordering of dofs.
   *
   * Generates an octree based on a function provided by the user. The function is expected to return the
   * signed distance to the surface that needs to be meshed. The coordinates are expected to be in [0,1]^3.
   *
   * Works on arbitrary dimensionality.
   *
   * Ported from Dendro-5.0.
   */

template <typename T, unsigned int dim>
void function2Octree(std::function<void(const double *, double*)> fx,
                    const unsigned int numVars,
                    const unsigned int* varIndex,
                    const unsigned int numInterpVars,
                    std::vector<TreeNode<T,dim>> & nodes,
                    unsigned int maxDepth,
                    const double & interp_tol,
                    const double sfc_tol,
                    unsigned int elementOrder,
                    MPI_Comm comm );


template <typename DofT, typename TNT, unsigned int dim>
std::vector<TreeNode<TNT, dim>> function2BalancedOctree(
    std::function<void(const DofT *, DofT *)> func,
    const unsigned int dofSz,
    const unsigned int maxDepth,
    const double interp_tol,
    const double sfc_tol,
    const unsigned int order,
    MPI_Comm comm )
{
  std::vector<unsigned int> varIndex(dofSz);
  for (unsigned int ii = 0; ii < dofSz; ii++)
    varIndex[ii] = ii;

  // Get a complete tree sufficiently granular to represent func with accuracy interp_tol.
  std::vector<TreeNode<TNT, dim>> completeTree;
  function2Octree<TNT, dim>(func, dofSz, &(*varIndex.cbegin()), dofSz, completeTree, maxDepth, interp_tol, sfc_tol, order, comm);

  return completeTree;
}


template <typename T, unsigned int dim>
void function2Octree(std::function<void(const double *, double*)> fx,const unsigned int numVars,const unsigned int* varIndex,const unsigned int numInterpVars, std::vector<TreeNode<T,dim>> & nodes,unsigned int maxDepth, const double & interp_tol, const double sfc_tol, unsigned int elementOrder,MPI_Comm comm )
{
  int size, rank;
  MPI_Comm_size(comm, &size);
  MPI_Comm_rank(comm, &rank);

  constexpr unsigned int NUM_CHILDREN = 1u << dim;

  // "nodes" meaning TreeNodes here.
  nodes.clear();
  std::vector<TreeNode<T,dim>> nodes_new;

  unsigned int depth = 1;
  unsigned int num_intersected=1;
  unsigned int num_intersected_g=1;
  const unsigned int nodesPerElement = intPow(elementOrder+1, dim);

  double* varVal=new double [numVars];
  double* dist_parent=new double[numVars*nodesPerElement];
  double* dist_child=new double[numVars*nodesPerElement];
  double* dist_child_ip=new double[numVars*nodesPerElement];

  // "nodes" meaning element nodes here.
  std::vector<TreeNode<T,dim>> tmpENodes(nodesPerElement);
  tmpENodes.clear();
  double ptCoords[dim];

  const double domScale = 1.0 / (1u << m_uiMaxDepth);
  RefElement refEl(dim, elementOrder);
  double l2_norm=0;
  bool splitOctant=false;


  if (!rank) {
    // root does the initial refinement
    //std::cout<<"initial ref:"<<std::endl;
    TreeNode<T,dim> root;
    for (unsigned int cnum = 0; cnum < NUM_CHILDREN; cnum++)
      nodes.push_back(root.getChildMorton(cnum));

    while ( (num_intersected > 0 ) && (num_intersected < size/**size*/ ) && (depth < maxDepth) ) {
      std::cout << "Depth: " << depth << " n = " << nodes.size() << std::endl;
      num_intersected = 0;

      for (auto elem: nodes ){
        splitOctant=false;
        if ( elem.getLevel() != depth ) {
          nodes_new.push_back(elem);
          continue;
        }

        // check and split

        // Evaluate fx() on positions of (e)nodes of elem.
        tmpENodes.clear();
        Element<T,dim>(elem).appendNodes(elementOrder, tmpENodes);
        for (unsigned int eNodeIdx = 0; eNodeIdx < tmpENodes.size(); eNodeIdx++)
        {
          for (int d = 0; d < dim; d++)
            ptCoords[d] = domScale * tmpENodes[eNodeIdx].getX(d);   // TODO this is what class Point is for.
          fx(ptCoords, varVal);
          for (unsigned int var = 0; var < numInterpVars; var++)
            dist_parent[varIndex[var]*nodesPerElement + eNodeIdx] = varVal[varIndex[var]];
        }
        tmpENodes.clear();  // Yeah this is redundant but it makes clear how 'tmp' the buffer really is.

        // Interpolate each parent->child and check if within error tolerance.
        for(unsigned int cnum=0;cnum<NUM_CHILDREN;cnum++)
        {
          TreeNode<T,dim> elemChild = elem.getChildMorton(cnum);

          // Evaluate fx() on positions of (e)nodes of elemChild.
          tmpENodes.clear();
          Element<T,dim>(elemChild).appendNodes(elementOrder, tmpENodes);
          for (unsigned int eNodeIdx = 0; eNodeIdx < tmpENodes.size(); eNodeIdx++)
          {
            for (int d = 0; d < dim; d++)
              ptCoords[d] = domScale * tmpENodes[eNodeIdx].getX(d);   // TODO this is what class Point is for.
            fx(ptCoords, varVal);
            for (unsigned int var = 0; var < numInterpVars; var++)
              dist_child[varIndex[var]*nodesPerElement + eNodeIdx] = varVal[varIndex[var]];
          }
          tmpENodes.clear();

          for(unsigned int var=0;var<numInterpVars;var++)
          {
            refEl.IKD_Parent2Child<dim>(dist_parent+varIndex[var]*nodesPerElement, dist_child_ip+varIndex[var]*nodesPerElement, 1, cnum);
            l2_norm=normLInfty(dist_child+varIndex[var]*nodesPerElement, dist_child_ip+varIndex[var]*nodesPerElement, nodesPerElement);
            if(l2_norm>interp_tol)
            {
              splitOctant=true;
              break;
            }
          }

          if(splitOctant) break;
        }

        if (!splitOctant) {
          nodes_new.push_back(elem);
        }else {
          for (unsigned int cnum = 0; cnum < NUM_CHILDREN; cnum++)
            nodes_new.push_back(elem.getChildMorton(cnum));
          num_intersected++;
        }
      }
      depth++;
      std::swap(nodes, nodes_new);
      nodes_new.clear();
    }
  } // !rank

  // now scatter the elements.
  DendroIntL totalNumOcts = nodes.size(), numOcts;

  par::Mpi_Bcast<DendroIntL>(&totalNumOcts, 1, 0, comm);

  // TODO do proper load balancing.
  numOcts = totalNumOcts/size + (rank < totalNumOcts%size);
  par::scatterValues<TreeNode<T,dim>>(nodes, nodes_new, numOcts, comm);
  std::swap(nodes, nodes_new);
  nodes_new.clear();


  // now refine in parallel.
  par::Mpi_Bcast(&depth, 1, 0, comm);
  num_intersected=1;

  TreeNode<T,dim> root;

  while ( (num_intersected > 0 ) && (depth < maxDepth) ) {
    if(!rank)std::cout << "Depth: " << depth << " n = " << nodes.size() << std::endl;
    num_intersected = 0;

    for (auto elem: nodes ){
      splitOctant=false;
      if ( elem.getLevel() != depth ) {
        nodes_new.push_back(elem);
        continue;
      }

      // Evaluate fx() on positions of (e)nodes of elem.
      tmpENodes.clear();
      Element<T,dim>(elem).appendNodes(elementOrder, tmpENodes);
      for (unsigned int eNodeIdx = 0; eNodeIdx < tmpENodes.size(); eNodeIdx++)
      {
        for (int d = 0; d < dim; d++)
          ptCoords[d] = domScale * tmpENodes[eNodeIdx].getX(d);   // TODO this is what class Point is for.
        fx(ptCoords, varVal);
        for (unsigned int var = 0; var < numInterpVars; var++)
          dist_parent[varIndex[var]*nodesPerElement + eNodeIdx] = varVal[varIndex[var]];
      }
      tmpENodes.clear(); 

      // check and split

      // Interpolate each parent->child and check if within error tolerance.
      for(unsigned int cnum=0;cnum<NUM_CHILDREN;cnum++)
      {
        TreeNode<T,dim> elemChild = elem.getChildMorton(cnum);

        // Evaluate fx() on positions of (e)nodes of elemChild.
        tmpENodes.clear();
        Element<T,dim>(elemChild).appendNodes(elementOrder, tmpENodes);
        for (unsigned int eNodeIdx = 0; eNodeIdx < tmpENodes.size(); eNodeIdx++)
        {
          for (int d = 0; d < dim; d++)
            ptCoords[d] = domScale * tmpENodes[eNodeIdx].getX(d);   // TODO this is what class Point is for.
          fx(ptCoords, varVal);
          for (unsigned int var = 0; var < numInterpVars; var++)
            dist_child[varIndex[var]*nodesPerElement + eNodeIdx] = varVal[varIndex[var]];
        }
        tmpENodes.clear();

        for(unsigned int var=0;var<numInterpVars;var++)
        {
          refEl.IKD_Parent2Child<dim>(dist_parent+varIndex[var]*nodesPerElement, dist_child_ip+varIndex[var]*nodesPerElement, 1, cnum);
          l2_norm=normLInfty(dist_child+varIndex[var]*nodesPerElement, dist_child_ip+varIndex[var]*nodesPerElement, nodesPerElement);
          //std::cout<<"rank: "<<rank<<" node: "<<elem<<" l2 norm : "<<l2_norm<<" var: "<<varIndex[var]<<std::endl;
          if(l2_norm>interp_tol)
          {
            splitOctant=true;
            break;
          }
        }

        if(splitOctant) break;
      }

      if (!splitOctant) {
        nodes_new.push_back(elem);
      }else {
        for (unsigned int cnum = 0; cnum < NUM_CHILDREN; cnum++)
          nodes_new.push_back(elem.getChildMorton(cnum));
        num_intersected++;
      }
    }
    depth++;
    std::swap(nodes, nodes_new);
    nodes_new.clear();

    // The tree is already a complete tree, just need to re-partition and remove dups.
    // Dendro-KT distTreeSort() doesn't remove duplicates automatically;
    // however, distTreeConstruction() does. Calling distTreeConstruction()
    // on an already complete tree should do exactly what we want.
    SFC_Tree<T,dim>::distRemoveDuplicates(nodes, sfc_tol, false, comm);

    // This is buggy because distTreeConstruction doesn't respect maxPtsPerRegion,
    // because distTreePartition() doesn't respect noSplitThresh.
    /// SFC_Tree<T,dim>::distTreeConstruction(nodes, nodes_new, 1, sfc_tol, comm);

    par::Mpi_Allreduce(&num_intersected,&num_intersected_g,1,MPI_MAX,comm);
    num_intersected=num_intersected_g;
  }

  delete[] dist_child;
  delete[] dist_child_ip;
  delete[] dist_parent;
  delete[] varVal;
}



template <typename T, unsigned int dim>
std::ostream & printNodeCoords(const TreeNode<T, dim> *coordBegin,
                          const TreeNode<T, dim> *coordEnd,
                          unsigned int order = 1,
                          std::ostream & out = std::cout)
{
  using NodeT = std::array<T, dim>;

  TreeNode<T, dim> subdomain;
  unsigned int deepestLev = 0;
  const unsigned int numNodes = coordEnd - coordBegin;
  using YXV = std::pair<std::pair<T,T>, NodeT>;
  const T top = 1u << m_uiMaxDepth;
  std::vector<YXV> zipped;
  /// if (numNodes)
  ///   subdomain = *coordBegin;
  for (unsigned int ii = 0; ii < numNodes; ii++)
  {
    /// while (!(Element<T,dim>(subdomain).isIncident(coordBegin[ii])))
    ///   subdomain = subdomain.getParent();

    if (coordBegin[ii].getLevel() > deepestLev)
      deepestLev = coordBegin[ii].getLevel();

    zipped.push_back(YXV{{top - coordBegin[ii].getX(1), coordBegin[ii].getX(0)},
                         {coordBegin[ii].getX(0), coordBegin[ii].getX(1)} });
  }
  subdomain = TreeNode<T, dim>();
  const T origin[2] = {subdomain.getX(0), top - subdomain.getX(1)};

  // Increase resolution for order.
  order--;
  while (order)
  {
    deepestLev++;
    order >>= 1;
  }

  std::sort(zipped.begin(), zipped.end());

  const unsigned int numTiles1D = (1u << int(deepestLev) - int(subdomain.getLevel())) + 1;
  /// const unsigned int charBound = (numTiles1D * 10 + 4)*numTiles1D + 2;
  const unsigned int charBound = (numTiles1D * 20 + 4)*numTiles1D + 2;
  /// std::vector<char> charBuffer(charBound + 10, '\0');
  std::vector<char> charBuffer(charBound + 20, '\0');
  char * s = charBuffer.data();
  /// const char * bufEnd = &(*charBuffer.end()) - 10;
  const char * bufEnd = &(*charBuffer.end()) - 20;

  T cursorY = 0, cursorX = 0;
  cursorY = origin[1];
  for (unsigned int ii = 0; ii < numNodes;)
  {
    cursorY = zipped[ii].first.first;
    cursorX = origin[0];

    while (ii < numNodes && zipped[ii].first.first == cursorY)
    {
      T x = zipped[ii].first.second;
      NodeT val = zipped[ii].second;

      while (cursorX < x)
      {
        s += snprintf(s, bufEnd-s, "       \t");
        cursorX += (1u << m_uiMaxDepth - deepestLev);
      }
      s += snprintf(s, bufEnd-s, "(%2d %2d)\t", val[0] >> (m_uiMaxDepth- deepestLev), val[1] >> (m_uiMaxDepth - deepestLev));
      cursorX += (1u << m_uiMaxDepth - deepestLev);
      ii++;
    }

    if (ii < numNodes)
    {
      T nextY = zipped[ii].first.first;
      while (cursorY < nextY)
      {
        s += snprintf(s, bufEnd-s, "\n\n\n");
        cursorY += (1u << m_uiMaxDepth - deepestLev);
      }
    }
  }
  s += snprintf(s, bufEnd-s, "\n");

  out << charBuffer.data();

  return out;
}




  // TODO add parameter for ndofs
template <typename T, unsigned int dim, typename NodeT>
std::ostream & printNodes(const TreeNode<T, dim> *coordBegin,
                          const TreeNode<T, dim> *coordEnd,
                          const NodeT *valBegin,
                          unsigned int order = 1,
                          std::ostream & out = std::cout)
{
  TreeNode<T, dim> subdomain;
  unsigned int deepestLev = 0;
  const unsigned int numNodes = coordEnd - coordBegin;
  using YXV = std::pair<std::pair<T,T>, NodeT>;
  const T top = 1u << m_uiMaxDepth;
  std::vector<YXV> zipped;
  /// if (numNodes)
  ///   subdomain = *coordBegin;
  for (unsigned int ii = 0; ii < numNodes; ii++)
  {
    /// while (!(Element<T,dim>(subdomain).isIncident(coordBegin[ii])))
    ///   subdomain = subdomain.getParent();

    if (coordBegin[ii].getLevel() > deepestLev)
      deepestLev = coordBegin[ii].getLevel();

    zipped.push_back(YXV{{top - coordBegin[ii].getX(1), coordBegin[ii].getX(0)}, valBegin[ii]});
  }
  subdomain = TreeNode<T, dim>();
  const T origin[2] = {subdomain.getX(0), top - subdomain.getX(1)};

  // Increase resolution for order.
  order--;
  while (order)
  {
    deepestLev++;
    order >>= 1;
  }

  std::sort(zipped.begin(), zipped.end());

  const unsigned int numTiles1D = (1u << int(deepestLev) - int(subdomain.getLevel())) + 1;
  /// const unsigned int charBound = (numTiles1D * 10 + 4)*numTiles1D + 2;
  const unsigned int charBound = (numTiles1D * 20 + 4)*numTiles1D + 2;
  /// std::vector<char> charBuffer(charBound + 10, '\0');
  std::vector<char> charBuffer(charBound + 20, '\0');
  char * s = charBuffer.data();
  /// const char * bufEnd = &(*charBuffer.end()) - 10;
  const char * bufEnd = &(*charBuffer.end()) - 20;

  T cursorY = 0, cursorX = 0;
  cursorY = origin[1];
  for (unsigned int ii = 0; ii < numNodes;)
  {
    cursorY = zipped[ii].first.first;
    cursorX = origin[0];

    while (ii < numNodes && zipped[ii].first.first == cursorY)
    {
      T x = zipped[ii].first.second;
      double val = zipped[ii].second;

      while (cursorX < x)
      {
        s += snprintf(s, bufEnd-s, "    \t");
        cursorX += (1u << m_uiMaxDepth - deepestLev);
      }
      s += snprintf(s, bufEnd-s, "%01.2f\t", val);
      cursorX += (1u << m_uiMaxDepth - deepestLev);
      ii++;
    }

    if (ii < numNodes)
    {
      T nextY = zipped[ii].first.first;
      while (cursorY < nextY)
      {
        s += snprintf(s, bufEnd-s, "\n\n\n");
        cursorY += (1u << m_uiMaxDepth - deepestLev);
      }
    }
  }
  s += snprintf(s, bufEnd-s, "\n");

  out << charBuffer.data();

  return out;
}


template <typename T, unsigned int dim, typename NodeT>
std::ostream & printNodes(const TreeNode<T, dim> *coordBegin,
                          const TreeNode<T, dim> *coordEnd,
                          const NodeT *valBegin,
                          const char **colors,
                          unsigned int order = 1,
                          std::ostream & out = std::cout)
{
  TreeNode<T, dim> subdomain;
  unsigned int deepestLev = 0;
  const unsigned int numNodes = coordEnd - coordBegin;
  using YXVC = std::pair<std::pair<T,T>, std::pair<NodeT, const char *>>;
  const T top = 1u << m_uiMaxDepth;
  std::vector<YXVC> zipped;
  /// if (numNodes)
  ///   subdomain = *coordBegin;
  for (unsigned int ii = 0; ii < numNodes; ii++)
  {
    /// while (!(Element<T,dim>(subdomain).isIncident(coordBegin[ii])))
    ///   subdomain = subdomain.getParent();

    if (coordBegin[ii].getLevel() > deepestLev)
      deepestLev = coordBegin[ii].getLevel();

    zipped.push_back(YXVC{{top - coordBegin[ii].getX(1), coordBegin[ii].getX(0)}, {valBegin[ii], colors[ii]}});
  }
  subdomain = TreeNode<T, dim>();
  const T origin[2] = {subdomain.getX(0), top - subdomain.getX(1)};

  // Increase resolution for order.
  order--;
  while (order)
  {
    deepestLev++;
    order >>= 1;
  }

  std::sort(zipped.begin(), zipped.end());

  const unsigned int numTiles1D = (1u << int(deepestLev) - int(subdomain.getLevel())) + 1;
  /// const unsigned int charBound = (numTiles1D * 10 + 4)*numTiles1D + 2;
  const unsigned int charBound = (numTiles1D * 20 + 4)*numTiles1D + 2;
  /// std::vector<char> charBuffer(charBound + 10, '\0');
  std::vector<char> charBuffer(charBound + 20, '\0');
  char * s = charBuffer.data();
  /// const char * bufEnd = &(*charBuffer.end()) - 10;
  const char * bufEnd = &(*charBuffer.end()) - 20;

  T cursorY = 0, cursorX = 0;
  cursorY = origin[1];
  for (unsigned int ii = 0; ii < numNodes;)
  {
    cursorY = zipped[ii].first.first;
    cursorX = origin[0];

    while (ii < numNodes && zipped[ii].first.first == cursorY)
    {
      T x = zipped[ii].first.second;
      NodeT val = zipped[ii].second.first;
      const char *color = zipped[ii].second.second;

      while (cursorX < x)
      {
        s += snprintf(s, bufEnd-s, "    \t");
        cursorX += (1u << m_uiMaxDepth - deepestLev);
      }
      s += snprintf(s, bufEnd-s, "%s%01.2f%s\t", color, val, NRM);
      cursorX += (1u << m_uiMaxDepth - deepestLev);
      ii++;
    }

    if (ii < numNodes)
    {
      T nextY = zipped[ii].first.first;
      while (cursorY < nextY)
      {
        s += snprintf(s, bufEnd-s, "\n\n\n");
        cursorY += (1u << m_uiMaxDepth - deepestLev);
      }
    }
  }
  s += snprintf(s, bufEnd-s, "\n");

  out << charBuffer.data();

  return out;
}






/**
 * @author Masado Ishii
 * @brief If there is a complete set of sibling leafs in a distributed sorted list,
 *        make sure they end up on the same rank.
 *  Makes it simpler to do mesh coarsening.
 *  Compare with Dendro-5.0 enforceSiblingsAreNotPartitioned().
 *  In the below version, it is assumed that separated siblings might
 *  be partitioned across a consecutive sequence of two or more ranks.
 *  The old version assumed at most two ranks.
 *
 * @param [in] tree Distributed sorted complete tree of TreeNodes.
 * @param [in] comm MPI communicator.
 */

/**
 * @returns the global number of ranks holding broken siblings.
 */
template <typename T, unsigned int dim>
int checkSiblingLeafsTogether(std::vector<TreeNode<T, dim>> &tree, MPI_Comm nonempty_comm)
{
  bool isSender, isReceiver;
  RankI srcRankFirst, srcRankLast, destRank;
  unsigned int countFront, countBack;
  checkSiblingLeafsTogether(tree,
                            nonempty_comm,
                            isReceiver,
                            isSender,
                            srcRankFirst,
                            srcRankLast,
                            destRank,
                            countFront,
                            countBack );

  int notTogether = isSender || isReceiver;
  int glob_notTogether;
  par::Mpi_Allreduce(&notTogether, &glob_notTogether, 1, MPI_SUM, nonempty_comm);
  return glob_notTogether;
}


template <typename T, unsigned int dim>
void checkSiblingLeafsTogether(std::vector<TreeNode<T, dim>> &tree,
                               MPI_Comm nonemptys,
                               bool &isReceiver,
                               bool &isSender,
                               RankI &srcRankFirst,
                               RankI &srcRankLast,
                               RankI &destRank,
                               unsigned int &countFront,
                               unsigned int &countBack)
{
  int nNE, rNE;
  MPI_Comm_rank(nonemptys, &rNE);
  MPI_Comm_size(nonemptys, &nNE);

  // Algorithm idea:
  //
  // - Goal: Move separated sibling leafs onto the lowest rank that contains
  //   one of the siblings.
  // - Each rank needs to know if it is sending and/or receiving, and if so,
  //   what is the destination and/or source(s).
  // - To figure this out, each rank sends a query to its left (resp. right),
  //   asking for the least (resp. greatest) rank containing a sibling of the
  //   front (resp. back) of the local tree partition, as well as count
  //   of the number of siblings. (Count, b/c we don't transfer if not all
  //   the siblings are accounted for, e.g. because children of a sibling
  //   are present instead.)
  // - The leftward and rightward ranks are responsible to answer the
  //   corresponding query.
  // - Usually the answer to the query can be determined and sent immediately.
  // - However, if all TreeNodes on a rank have the same parent, the answer
  //   to the given query depends on receiving an answer from the next rank.
  //   Small sequential chains of dependencies will be created in this case.
  //   The upper bound to the size of such a chain is NUM_CHILDREN.


  // Answer[0]: endpoint rank.  Answer[1]: inclusive sibling count.
  //
  struct Answer { RankI a[2]; };
  Answer myLeftAnswer, myRightAnswer;
  Answer externRightAnswer, externLeftAnswer;

  TreeNode<T, dim> externRightQuery, externLeftQuery;
  TreeNode<T, dim> myLeftQuery, myRightQuery;

  myLeftQuery = tree.front().getParent();
  myRightQuery = tree.back().getParent();

  MPI_Request requestMLQ, requestMRQ, requestERA, requestELA;
  MPI_Status status;

  // Ask queries.
  if (rNE > 0)
    par::Mpi_Isend<TreeNode<T, dim>>(&myLeftQuery, 1, rNE-1, 0, nonemptys, &requestMLQ);
  if (rNE < nNE - 1)
    par::Mpi_Isend<TreeNode<T, dim>>(&myRightQuery, 1, rNE+1, 0, nonemptys, &requestMRQ);

  // Counts are used in/with the answers.
  countFront = 0;
  countBack = 0;
  while (countFront < tree.size() && tree[countFront].getParent() == myLeftQuery)
    countFront++;
  while (countBack < tree.size() && tree[tree.size()-1 - countBack].getParent() == myRightQuery)
    countBack++;

  // If the rank is an endpoint of the comm, already have an answer on that end.
  if (rNE == 0)
    myLeftAnswer = {{rNE, countFront}};
  if (rNE == nNE - 1)
    myRightAnswer = {{rNE, countBack}};

  // Listen for query from left neighbour, and answer it.
  if (rNE > 0)
  {
    par::Mpi_Recv<TreeNode<T, dim>>(&externLeftQuery, 1, rNE-1, 0, nonemptys, &status);

    // Cases we can answer immediately. Postpone receiving our own answer.
    if (!(externLeftQuery == tree.back().getParent()))
    {
      unsigned int count = 0;
      while (count < tree.size() && tree[count].getParent() == externLeftQuery)
        count++;
      externLeftAnswer = (count > 0 ? Answer{{rNE, count}} : Answer{{rNE-1, 0}});
      par::Mpi_Isend<RankI>(externLeftAnswer.a, 2, rNE-1, 66, nonemptys, &requestELA);
    }
    else if (rNE == nNE - 1)
      par::Mpi_Isend<RankI>(myRightAnswer.a, 2, rNE-1, 66, nonemptys, &requestELA);

    // In this case must receive our own answer before giving an answer.
    else
    {
      // Create dependency.
      par::Mpi_Recv<RankI>(myRightAnswer.a, 2, rNE+1, 66, nonemptys, &status);
      myRightAnswer.a[1] += countBack;
      par::Mpi_Isend<RankI>(myRightAnswer.a, 2, rNE-1, 66, nonemptys, &requestELA);
    }
  }

  // Listen for query from right neighbour, and answer it.
  if (rNE < nNE - 1)
  {
    par::Mpi_Recv<TreeNode<T, dim>>(&externRightQuery, 1, rNE+1, 0, nonemptys, &status);

    // Cases we can answer immediately. Postpone receiving our own answer.
    if (!(externRightQuery == tree.front().getParent()))
    {
      unsigned int count = 0;
      while (count < tree.size() && tree[tree.size()-1 - count].getParent() == externRightQuery)
        count++;
      externRightAnswer = (count > 0 ? Answer{{rNE, count}} : Answer{{rNE+1, 0}});
      par::Mpi_Isend<RankI>(externRightAnswer.a, 2, rNE+1, 66, nonemptys, &requestERA);
    }
    else if (rNE == 0)
      par::Mpi_Isend<RankI>(myLeftAnswer.a, 2, rNE+1, 66, nonemptys, &requestERA);

    // In this case must receive our own answer before giving an answer.
    else
    {
      // Create dependency.
      par::Mpi_Recv<RankI>(myLeftAnswer.a, 2, rNE-1, 66, nonemptys, &status);
      myLeftAnswer.a[1] += countFront;
      par::Mpi_Isend<RankI>(myLeftAnswer.a, 2, rNE+1, 66, nonemptys, &requestERA);
    }
  }

  // Revisit cases for which we haven't yet received our answer.
  if (rNE < nNE - 1 && (rNE == 0 || !(externLeftQuery == tree.back().getParent())))
  {
    par::Mpi_Recv<RankI>(myRightAnswer.a, 2, rNE+1, 66, nonemptys, &status);
    myRightAnswer.a[1] += countBack;
  }
  if (rNE > 0 && (rNE == nNE - 1 || !(externRightQuery == tree.front().getParent())))
  {
    par::Mpi_Recv<RankI>(myLeftAnswer.a, 2, rNE-1, 66, nonemptys, &status);
    myLeftAnswer.a[1] += countFront;
  }

  // Wait for sends to finish.
  if (rNE > 0)
  {
    MPI_Wait(&requestMLQ, &status);
    MPI_Wait(&requestELA, &status);
  }
  if (rNE < nNE - 1)
  {
    MPI_Wait(&requestMRQ, &status);
    MPI_Wait(&requestERA, &status);
  }


  // Our queries are now answered, and we have enough info
  // to send/receive TreeNodes. Prepare this info.

  // Output: isReceiver,   isSender
  //         srcRankFirst, srcRankLast, destRank
  //         countFront,   countBack

  const unsigned int NUM_CHILDREN = (1u << dim);

  isReceiver = (myRightAnswer.a[1] == NUM_CHILDREN);
  isSender = (tree.front().getParent() == tree.back().getParent()
             ? (myLeftAnswer.a[1] + myRightAnswer.a[1] - tree.size() == NUM_CHILDREN)
             : (myLeftAnswer.a[1] == NUM_CHILDREN));

  srcRankFirst = rNE + 1;
  srcRankLast = myRightAnswer.a[0];
  destRank = myLeftAnswer.a[0];

  // Make sure communication involves not just ourselves.
  isReceiver = isReceiver && (srcRankLast >= srcRankFirst);
  isSender = isSender && (destRank < rNE);
}


template <typename T, unsigned int dim>
void keepSiblingLeafsTogether(std::vector<TreeNode<T, dim>> &tree, MPI_Comm comm)
{
  int nProc, rProc;
  MPI_Comm_rank(comm, &rProc);
  MPI_Comm_size(comm, &nProc);

  // If some ranks, have no TreeNodes, exclude them from the new communicator.
  MPI_Comm nonemptys;
  MPI_Comm_split(comm, (tree.size() > 0 ? 1 : MPI_UNDEFINED), rProc, &nonemptys);

  if (!tree.size())
    return;

  bool isSender, isReceiver;
  RankI srcRankFirst, srcRankLast, destRank;
  unsigned int countFront, countBack;

  MPI_Status status;

  int nNE, rNE;
  MPI_Comm_rank(nonemptys, &rNE);
  MPI_Comm_size(nonemptys, &nNE);

  checkSiblingLeafsTogether(tree,
                            nonemptys,
                            isReceiver,
                            isSender,
                            srcRankFirst,
                            srcRankLast,
                            destRank,
                            countFront,
                            countBack );

  // Perform communication, and modify tree vector.
  //
  MPI_Request requestSCount, requestSPayload;

  if (isSender)
  {
    par::Mpi_Isend<unsigned int>(&countFront, 1, destRank, 0, nonemptys, &requestSCount);
    par::Mpi_Isend<TreeNode<T, dim>>(&(*tree.begin()), countFront, destRank, 0, nonemptys, &requestSPayload);
    tree.erase(tree.begin(), tree.begin() + countFront);
  }

  if (isReceiver)
  {
    const int numSources = srcRankLast - srcRankFirst + 1;
    unsigned int recvTotal = 0;

    std::vector<unsigned int> recvCounts(numSources, 0);
    for (int srcIdx = 0; srcIdx < numSources; srcIdx++)
    {
      par::Mpi_Recv<unsigned int>(&recvCounts[srcIdx], 1, srcRankFirst + srcIdx, 0, nonemptys, &status);
      recvTotal += recvCounts[srcIdx];
    }

    std::vector<TreeNode<T, dim>> recvBuf(recvTotal);
    TreeNode<T,dim> * recvPtr = &(*recvBuf.begin());
    for (int srcIdx = 0; srcIdx < numSources; srcIdx++)
    {
      par::Mpi_Recv<TreeNode<T, dim>>(recvPtr, recvCounts[srcIdx], srcRankFirst + srcIdx, 0, nonemptys, &status);
      recvPtr += recvCounts[srcIdx];
    }

    tree.insert(tree.end(), recvBuf.begin(), recvBuf.end());
  }

  if (isSender)
  {
    MPI_Wait(&requestSCount, &status);
    MPI_Wait(&requestSPayload, &status);
  }
}


template <typename T, unsigned int dim>
void quadTreeToGnuplot(const std::vector<TreeNode<T, dim>> &treePart, const int fineLev, const std::string &fileprefix, MPI_Comm comm)
{
  int rProc, nProc;
  MPI_Comm_size(comm, &nProc);
  MPI_Comm_rank(comm, &rProc);

  const long long unsigned locSz = treePart.size();
  long long unsigned elemIndex = 0;
  par::Mpi_Scan(&locSz, &elemIndex, 1, MPI_SUM, comm);
  elemIndex -= locSz;

  if (rProc == 0)
  {
    const std::string rootfile = fileprefix + "_root.txt";
    std::ofstream rootFile(rootfile);
    rootFile << "set title \"" << fileprefix << "\"\n";
    for (int r = 0; r < nProc; ++r)
      rootFile << "load \"" << fileprefix << "_" << r << ".txt\"\n";
    rootFile << "set size square\n";
    rootFile << "set key off\n";
    rootFile << "set xrange [0:" << (1u << fineLev) << "]\n";
    rootFile << "set yrange [0:" << (1u << fineLev) << "]\n";
    rootFile << "plot 0\n";
    rootFile << "pause mouse keypress\n";
    rootFile.close();

    fprintf(stderr, "Run `gnuplot %s`\n", rootfile.c_str());
  }

  std::stringstream filename;
  filename << fileprefix << "_" << rProc << ".txt";

  const int NCOLORS = 8;
  const char * const palette[NCOLORS] =
                                  {"E41A1C",
                                   "377EB8",
                                   "4DAF4A",
                                   "984EA3",
                                   "FF7F00",
                                   "FFFF33",
                                   "A65628",
                                   "F781BF"};

  std::ofstream treePartFile(filename.str());
  elemIndex++;

  const double maxPadding = 0.00;
<<<<<<< HEAD
  const char * alpha = "00";
=======
  const char * alpha = "";  // empty or 00 == opaque,  FF == transparent
>>>>>>> b40db350

  for (const TreeNode<T, dim> quad : treePart)
  {
    const double pad = maxPadding * (1u << (fineLev - quad.getLevel()));
    const T minX = quad.lowerBound(0) >> (m_uiMaxDepth - fineLev);
    const T minY = quad.lowerBound(1) >> (m_uiMaxDepth - fineLev);
    const T maxX = quad.upperBound(0) >> (m_uiMaxDepth - fineLev);
    const T maxY = quad.upperBound(1) >> (m_uiMaxDepth - fineLev);

    const double centerX = 0.5 * (double(minX) + double(maxX));
    const double centerY = 0.5 * (double(minY) + double(maxY));

    treePartFile << "set object " << elemIndex << " rect from "
                 << minX+pad << "," << minY+pad << " to "
                 << maxX-pad << "," << maxY-pad
                 << " back"
                 << " fillcolor rgb \"#" << alpha << palette[rProc % NCOLORS] << "\""
                 << " linewidth 1"
                 << "\n";

    elemIndex++;
  }
  treePartFile.close();
}



}// end of namespace ot




#endif //DENDRO_KT_OCTUTILS_H<|MERGE_RESOLUTION|>--- conflicted
+++ resolved
@@ -1121,11 +1121,7 @@
   elemIndex++;
 
   const double maxPadding = 0.00;
-<<<<<<< HEAD
-  const char * alpha = "00";
-=======
   const char * alpha = "";  // empty or 00 == opaque,  FF == transparent
->>>>>>> b40db350
 
   for (const TreeNode<T, dim> quad : treePart)
   {
