/**
 * @file:octUtils.h
 * @author: Masado Ishii  -- UofU SoC,
 * @breif contains utility functions for the octree related computations.
 */

#ifndef DENDRO_KT_OCTUTILS_H
#define DENDRO_KT_OCTUTILS_H

#include <vector>
#include <functional>
#include <random>
#include <utility>
#include <iostream>
#include <sstream>
#include <stdio.h>

#include "refel.h"
#include "nsort.h"
#include "tsort.h"
#include "treeNode.h"

#include "tnUtils.h"
#include "parUtils.h"

namespace ot
{

    /**
     * @author: Masado Ishi
     * @brief: generate random set of treeNodes for a specified dimension
     * @param[in] numPoints: number of treeNodes need to be generated.
     * */
    template <typename T, unsigned int dim, bool useRandom=true>
    inline std::vector<TreeNode<T,dim>> getPts(unsigned int numPoints, unsigned int sLev = m_uiMaxDepth, unsigned int eLev = m_uiMaxDepth)
    {
        std::vector<TreeNode<T,dim>> points;
        std::array<T,dim> uiCoords;

        //const T maxCoord = (1u << MAX_LEVEL) - 1;
        const T maxCoord = (1u << m_uiMaxDepth) - 1;
        const T leafLevel = m_uiMaxDepth;

        // Set up random number generator.
        std::random_device rd;
        std::mt19937_64 gen;
        if (useRandom)
          gen.seed(rd());    // 1. Use this for random/pseudorandom testing.
        else
          gen.seed(1331);    // 2. Use this for deterministic testing.

        /// std::uniform_int_distribution<T> distCoord(0, maxCoord);
        std::normal_distribution<double> distCoord((1u << m_uiMaxDepth) / 2, (1u << m_uiMaxDepth) / 25);
        std::uniform_int_distribution<T> distLevel(sLev, eLev);

        double coordClampLow = 0;
        double coordClampHi = (1u << m_uiMaxDepth);

        // Add points sequentially.
        for (int ii = 0; ii < numPoints; ii++)
        {
            for (T &u : uiCoords)
            {
                double dc = distCoord(gen);
                dc = (dc < coordClampLow ? coordClampLow : dc > coordClampHi ? coordClampHi : dc);
                u = (T) dc;
            }
            //TreeNode<T,dim> tn(uiCoords, leafLevel);
            TreeNode<T,dim> tn(uiCoords, distLevel(gen));
            points.push_back(tn);
        }

        return points;
    }

    /**
     * @author Masado Ishii
     * @brief  Separate a list of TreeNodes into separate vectors by level.
     */
    template <typename T, unsigned int dim>
    inline std::vector<std::vector<TreeNode<T,dim>>>
        stratifyTree(const std::vector<TreeNode<T,dim>> &tree)
    {
      std::vector<std::vector<TreeNode<T,dim>>> treeLevels;

      treeLevels.resize(m_uiMaxDepth + 1);

      for (TreeNode<T,dim> tn : tree)
        treeLevels[tn.getLevel()].push_back(tn);

      return treeLevels;
    }


    /**
     * @brief perform slicing operation on k trees.
     * @param[in] in: input k-tree
     * @param[out] out: sliced k-tree
     * @param[in] numNodes: number of input nodes
     * @param[in] sDim: slicing dimention.
     * @param[in] sliceVal: extraction value for the slice
     * @param[in] tolernace: tolerance value for slice extraction.
     * */
     template<typename T, unsigned int dim>
     void sliceKTree(const TreeNode<T,dim> * in,std::vector<TreeNode<T,dim>> & out,unsigned int numNodes, unsigned int sDim, T sliceVal)
     {

         out.clear();
         for(unsigned int i=0;i<numNodes;i++)
         {
             if (in[i].range().closedContains(sDim, sliceVal))
                 out.push_back(in[i]);
         }


     }

     /**
      * @author Masado Ishii
      * @brief perform a slicing operation and also lower the dimension.
      * @pre template parameter dim must be greater than 1.
      */
     template <typename T, unsigned int dim>
     void projectSliceKTree(const TreeNode<T,dim> *in, std::vector<TreeNode<T, dim-1>> &out,
         unsigned int numNodes, unsigned int sliceDim, T sliceVal)
     {
       std::vector<TreeNode<T,dim>> sliceVector;
       sliceKTree(in, sliceVector, numNodes, sliceDim, sliceVal);

       // Lower the dimension.
       unsigned int selectDimSrc[dim-1];
       unsigned int selectDimDst[dim-1];
       #pragma unroll (dim-1)
       for (unsigned int dIdx = 0; dIdx < dim-1; dIdx++)
       {
         selectDimSrc[dIdx] = (dIdx < sliceDim ? dIdx : dIdx+1);
         selectDimDst[dIdx] = dIdx;
       }

       out.clear();
       TreeNode<T, dim-1> tempNode;
       for (const TreeNode<T,dim> &sliceNode : sliceVector)
       {
         permuteDims<T, dim, dim-1>(dim-1, sliceNode, selectDimSrc, tempNode, selectDimDst);
         out.push_back(tempNode);
       }
     }



/**
 * @brief Create a distributed octree for a regular grid of specified depth.
 */
template <typename T, unsigned int dim>
int createRegularOctree(std::vector<TreeNode<T, dim>>& out,
                        unsigned int lev,
                        MPI_Comm comm)
{
  assert(lev <= m_uiMaxDepth);

  int rProc, nProc;
  MPI_Comm_rank(comm, &rProc);
  MPI_Comm_size(comm, &nProc);

  out.clear();

  // Count total number of octants to create globally,
  // as well as size of our partition.
  const RankI totalCount = 1u << (dim * lev);
  const RankI myCount = (totalCount / nProc) + (rProc < totalCount % nProc);
  const RankI prevCount = (totalCount / nProc) * rProc
                              + (rProc < totalCount % nProc ? rProc : totalCount % nProc);

  //
  // Generate points in the Morton order before sorting in SFC order.
  //
  if (myCount)
  {
    // Breadth-first tree traversal, compute ranks to determine acceptance.
    // Invariant: The TreeNodes in out are exactly the subtrees of the current
    //            level that have a nonempty overlap with designated rank interval.
    //
    std::vector<TreeNode<T, dim>> tnBuffer;
    std::vector<size_t> rankBuffer, rankOut;

    out.emplace_back();       // Root of tree. Definitely overlaps.
    rankOut.emplace_back(0);  //

    while (/*tnBuffer.size() > 0 && */ out[0].getLevel() < lev)
    {
      for (size_t ii = 0; ii < out.size(); ii++)
      {
        const TreeNode<T, dim> &parent = out[ii];
        const size_t &parentRank = rankOut[ii];
        const size_t childSize = 1u << (dim * (lev - parent.getLevel() - 1));

        // Test each child for intersection with rank interval.
        for (ChildI child_m = 0; child_m < (1u << dim); child_m++)
        {
          const size_t childRank = parentRank + childSize * child_m;
          if (prevCount < childRank + childSize &&
                          childRank < prevCount + myCount)
          {
            tnBuffer.emplace_back(parent.getChildMorton(child_m));
            rankBuffer.emplace_back(childRank);
          }
        }

      }

      // Swap buffers.
      out.clear();
      rankOut.clear();
      std::swap(tnBuffer, out);
      std::swap(rankBuffer, rankOut);
    }
  }

  //
  // Re-partition the points according to the SFC order.
  //
  SFC_Tree<T, dim>::distTreeSort(out, 0.0, comm);

  return 1;
}




/**
   * @author  Hari Sundar
   * @author  Milinda Fernando
   * @author  Masado Ishii
   * @brief   Generates an octree based on a function provided by the user based on the Wavelet method to decide on adaptivity.
   * @param[in] fx:        the function that taxes $x,y,z$ coordinates and returns the the value at that point
   * @param[in] numVars: number of total variables computed from fx function.
   * @param[in] varIndex: variable index location that can be used to ascess double * pointer in fx, to determine the refinement of octree.
   * @param[in] numInterpVars: Number of variables considered during the refinement
   * @param[in] maxDepth:  The maximum depth that the octree should be refined to.
   * @param[in] interp_tol: user specified tolerance for the wavelet representation of the function.
   * @param[in] sfc_tol: sfc tree partitioning tolerance to control communication/load balance tradeoff.
   * @param[in] elementOrder order of the element when defining the wavelet representation of the function.
   * @param[in] comm      The MPI communicator to be use for parallel computation.
   *
   *TODO  Make this function conform to xyzxyz ordering of dofs.
   *
   * Generates an octree based on a function provided by the user. The function is expected to return the
   * signed distance to the surface that needs to be meshed. The coordinates are expected to be in [0,1]^3.
   *
   * Works on arbitrary dimensionality.
   *
   * Ported from Dendro-5.0.
   */

template <typename T, unsigned int dim>
void function2Octree(std::function<void(const double *, double*)> fx,
                    const unsigned int numVars,
                    const unsigned int* varIndex,
                    const unsigned int numInterpVars,
                    std::vector<TreeNode<T,dim>> & nodes,
                    unsigned int maxDepth,
                    const double & interp_tol,
                    const double sfc_tol,
                    unsigned int elementOrder,
                    MPI_Comm comm );


template <typename DofT, typename TNT, unsigned int dim>
std::vector<TreeNode<TNT, dim>> function2BalancedOctree(
    std::function<void(const DofT *, DofT *)> func,
    const unsigned int dofSz,
    const unsigned int maxDepth,
    const double interp_tol,
    const double sfc_tol,
    const unsigned int order,
    MPI_Comm comm )
{
  std::vector<unsigned int> varIndex(dofSz);
  for (unsigned int ii = 0; ii < dofSz; ii++)
    varIndex[ii] = ii;

  // Get a complete tree sufficiently granular to represent func with accuracy interp_tol.
  std::vector<TreeNode<TNT, dim>> completeTree;
  function2Octree<TNT, dim>(func, dofSz, &(*varIndex.cbegin()), dofSz, completeTree, maxDepth, interp_tol, sfc_tol, order, comm);

  return completeTree;
}


template <typename T, unsigned int dim>
void function2Octree(std::function<void(const double *, double*)> fx,const unsigned int numVars,const unsigned int* varIndex,const unsigned int numInterpVars, std::vector<TreeNode<T,dim>> & nodes,unsigned int maxDepth, const double & interp_tol, const double sfc_tol, unsigned int elementOrder,MPI_Comm comm )
{
  int size, rank;
  MPI_Comm_size(comm, &size);
  MPI_Comm_rank(comm, &rank);

  constexpr unsigned int NUM_CHILDREN = 1u << dim;

  // "nodes" meaning TreeNodes here.
  nodes.clear();
  std::vector<TreeNode<T,dim>> nodes_new;

  unsigned int depth = 1;
  unsigned int num_intersected=1;
  unsigned int num_intersected_g=1;
  const unsigned int nodesPerElement = intPow(elementOrder+1, dim);

  double* varVal=new double [numVars];
  double* dist_parent=new double[numVars*nodesPerElement];
  double* dist_child=new double[numVars*nodesPerElement];
  double* dist_child_ip=new double[numVars*nodesPerElement];

  // "nodes" meaning element nodes here.
  std::vector<TreeNode<T,dim>> tmpENodes(nodesPerElement);
  tmpENodes.clear();
  double ptCoords[dim];

  const double domScale = 1.0 / (1u << m_uiMaxDepth);
  RefElement refEl(dim, elementOrder);
  double l2_norm=0;
  bool splitOctant=false;


  if (!rank) {
    // root does the initial refinement
    //std::cout<<"initial ref:"<<std::endl;
    TreeNode<T,dim> root;
    for (unsigned int cnum = 0; cnum < NUM_CHILDREN; cnum++)
      nodes.push_back(root.getChildMorton(cnum));

    while ( (num_intersected > 0 ) && (num_intersected < size/**size*/ ) && (depth < maxDepth) ) {
      std::cout << "Depth: " << depth << " n = " << nodes.size() << std::endl;
      num_intersected = 0;

      for (auto elem: nodes ){
        splitOctant=false;
        if ( elem.getLevel() != depth ) {
          nodes_new.push_back(elem);
          continue;
        }

        // check and split

        // Evaluate fx() on positions of (e)nodes of elem.
        tmpENodes.clear();
        Element<T,dim>(elem).appendNodes(elementOrder, tmpENodes);
        for (unsigned int eNodeIdx = 0; eNodeIdx < tmpENodes.size(); eNodeIdx++)
        {
          for (int d = 0; d < dim; d++)
            ptCoords[d] = domScale * tmpENodes[eNodeIdx].getX(d);   // TODO this is what class Point is for.
          fx(ptCoords, varVal);
          for (unsigned int var = 0; var < numInterpVars; var++)
            dist_parent[varIndex[var]*nodesPerElement + eNodeIdx] = varVal[varIndex[var]];
        }
        tmpENodes.clear();  // Yeah this is redundant but it makes clear how 'tmp' the buffer really is.

        // Interpolate each parent->child and check if within error tolerance.
        for(unsigned int cnum=0;cnum<NUM_CHILDREN;cnum++)
        {
          TreeNode<T,dim> elemChild = elem.getChildMorton(cnum);

          // Evaluate fx() on positions of (e)nodes of elemChild.
          tmpENodes.clear();
          Element<T,dim>(elemChild).appendNodes(elementOrder, tmpENodes);
          for (unsigned int eNodeIdx = 0; eNodeIdx < tmpENodes.size(); eNodeIdx++)
          {
            for (int d = 0; d < dim; d++)
              ptCoords[d] = domScale * tmpENodes[eNodeIdx].getX(d);   // TODO this is what class Point is for.
            fx(ptCoords, varVal);
            for (unsigned int var = 0; var < numInterpVars; var++)
              dist_child[varIndex[var]*nodesPerElement + eNodeIdx] = varVal[varIndex[var]];
          }
          tmpENodes.clear();

          for(unsigned int var=0;var<numInterpVars;var++)
          {
            refEl.IKD_Parent2Child<dim>(dist_parent+varIndex[var]*nodesPerElement, dist_child_ip+varIndex[var]*nodesPerElement, 1, cnum);
            l2_norm=normLInfty(dist_child+varIndex[var]*nodesPerElement, dist_child_ip+varIndex[var]*nodesPerElement, nodesPerElement);
            if(l2_norm>interp_tol)
            {
              splitOctant=true;
              break;
            }
          }

          if(splitOctant) break;
        }

        if (!splitOctant) {
          nodes_new.push_back(elem);
        }else {
          for (unsigned int cnum = 0; cnum < NUM_CHILDREN; cnum++)
            nodes_new.push_back(elem.getChildMorton(cnum));
          num_intersected++;
        }
      }
      depth++;
      std::swap(nodes, nodes_new);
      nodes_new.clear();
    }
  } // !rank

  // now scatter the elements.
  DendroIntL totalNumOcts = nodes.size(), numOcts;

  par::Mpi_Bcast<DendroIntL>(&totalNumOcts, 1, 0, comm);

  // TODO do proper load balancing.
  numOcts = totalNumOcts/size + (rank < totalNumOcts%size);
  par::scatterValues<TreeNode<T,dim>>(nodes, nodes_new, numOcts, comm);
  std::swap(nodes, nodes_new);
  nodes_new.clear();


  // now refine in parallel.
  par::Mpi_Bcast(&depth, 1, 0, comm);
  num_intersected=1;

  TreeNode<T,dim> root;

  while ( (num_intersected > 0 ) && (depth < maxDepth) ) {
    if(!rank)std::cout << "Depth: " << depth << " n = " << nodes.size() << std::endl;
    num_intersected = 0;

    for (auto elem: nodes ){
      splitOctant=false;
      if ( elem.getLevel() != depth ) {
        nodes_new.push_back(elem);
        continue;
      }

      // Evaluate fx() on positions of (e)nodes of elem.
      tmpENodes.clear();
      Element<T,dim>(elem).appendNodes(elementOrder, tmpENodes);
      for (unsigned int eNodeIdx = 0; eNodeIdx < tmpENodes.size(); eNodeIdx++)
      {
        for (int d = 0; d < dim; d++)
          ptCoords[d] = domScale * tmpENodes[eNodeIdx].getX(d);   // TODO this is what class Point is for.
        fx(ptCoords, varVal);
        for (unsigned int var = 0; var < numInterpVars; var++)
          dist_parent[varIndex[var]*nodesPerElement + eNodeIdx] = varVal[varIndex[var]];
      }
      tmpENodes.clear(); 

      // check and split

      // Interpolate each parent->child and check if within error tolerance.
      for(unsigned int cnum=0;cnum<NUM_CHILDREN;cnum++)
      {
        TreeNode<T,dim> elemChild = elem.getChildMorton(cnum);

        // Evaluate fx() on positions of (e)nodes of elemChild.
        tmpENodes.clear();
        Element<T,dim>(elemChild).appendNodes(elementOrder, tmpENodes);
        for (unsigned int eNodeIdx = 0; eNodeIdx < tmpENodes.size(); eNodeIdx++)
        {
          for (int d = 0; d < dim; d++)
            ptCoords[d] = domScale * tmpENodes[eNodeIdx].getX(d);   // TODO this is what class Point is for.
          fx(ptCoords, varVal);
          for (unsigned int var = 0; var < numInterpVars; var++)
            dist_child[varIndex[var]*nodesPerElement + eNodeIdx] = varVal[varIndex[var]];
        }
        tmpENodes.clear();

        for(unsigned int var=0;var<numInterpVars;var++)
        {
          refEl.IKD_Parent2Child<dim>(dist_parent+varIndex[var]*nodesPerElement, dist_child_ip+varIndex[var]*nodesPerElement, 1, cnum);
          l2_norm=normLInfty(dist_child+varIndex[var]*nodesPerElement, dist_child_ip+varIndex[var]*nodesPerElement, nodesPerElement);
          //std::cout<<"rank: "<<rank<<" node: "<<elem<<" l2 norm : "<<l2_norm<<" var: "<<varIndex[var]<<std::endl;
          if(l2_norm>interp_tol)
          {
            splitOctant=true;
            break;
          }
        }

        if(splitOctant) break;
      }

      if (!splitOctant) {
        nodes_new.push_back(elem);
      }else {
        for (unsigned int cnum = 0; cnum < NUM_CHILDREN; cnum++)
          nodes_new.push_back(elem.getChildMorton(cnum));
        num_intersected++;
      }
    }
    depth++;
    std::swap(nodes, nodes_new);
    nodes_new.clear();

    // The tree is already a complete tree, just need to re-partition and remove dups.
    // Dendro-KT distTreeSort() doesn't remove duplicates automatically;
    // however, distTreeConstruction() does. Calling distTreeConstruction()
    // on an already complete tree should do exactly what we want.
    SFC_Tree<T,dim>::distRemoveDuplicates(nodes, sfc_tol, false, comm);

    // This is buggy because distTreeConstruction doesn't respect maxPtsPerRegion,
    // because distTreePartition() doesn't respect noSplitThresh.
    /// SFC_Tree<T,dim>::distTreeConstruction(nodes, nodes_new, 1, sfc_tol, comm);

    par::Mpi_Allreduce(&num_intersected,&num_intersected_g,1,MPI_MAX,comm);
    num_intersected=num_intersected_g;
  }

  delete[] dist_child;
  delete[] dist_child_ip;
  delete[] dist_parent;
  delete[] varVal;
}



template <typename T, unsigned int dim>
std::ostream & printNodeCoords(const TreeNode<T, dim> *coordBegin,
                          const TreeNode<T, dim> *coordEnd,
                          unsigned int order = 1,
                          std::ostream & out = std::cout)
{
  using NodeT = std::array<T, dim>;

  TreeNode<T, dim> subdomain;
  unsigned int deepestLev = 0;
  const unsigned int numNodes = coordEnd - coordBegin;
  using YXV = std::pair<std::pair<T,T>, NodeT>;
  const T top = 1u << m_uiMaxDepth;
  std::vector<YXV> zipped;
  /// if (numNodes)
  ///   subdomain = *coordBegin;
  for (unsigned int ii = 0; ii < numNodes; ii++)
  {
    /// while (!(Element<T,dim>(subdomain).isIncident(coordBegin[ii])))
    ///   subdomain = subdomain.getParent();

    if (coordBegin[ii].getLevel() > deepestLev)
      deepestLev = coordBegin[ii].getLevel();

    zipped.push_back(YXV{{top - coordBegin[ii].getX(1), coordBegin[ii].getX(0)},
                         {coordBegin[ii].getX(0), coordBegin[ii].getX(1)} });
  }
  subdomain = TreeNode<T, dim>();
  const T origin[2] = {subdomain.getX(0), top - subdomain.getX(1)};

  // Increase resolution for order.
  order--;
  while (order)
  {
    deepestLev++;
    order >>= 1;
  }

  std::sort(zipped.begin(), zipped.end());

  const unsigned int numTiles1D = (1u << int(deepestLev) - int(subdomain.getLevel())) + 1;
  /// const unsigned int charBound = (numTiles1D * 10 + 4)*numTiles1D + 2;
  const unsigned int charBound = (numTiles1D * 20 + 4)*numTiles1D + 2;
  /// std::vector<char> charBuffer(charBound + 10, '\0');
  std::vector<char> charBuffer(charBound + 20, '\0');
  char * s = charBuffer.data();
  /// const char * bufEnd = &(*charBuffer.end()) - 10;
  const char * bufEnd = &(*charBuffer.end()) - 20;

  T cursorY = 0, cursorX = 0;
  cursorY = origin[1];
  for (unsigned int ii = 0; ii < numNodes;)
  {
    cursorY = zipped[ii].first.first;
    cursorX = origin[0];

    while (ii < numNodes && zipped[ii].first.first == cursorY)
    {
      T x = zipped[ii].first.second;
      NodeT val = zipped[ii].second;

      while (cursorX < x)
      {
        s += snprintf(s, bufEnd-s, "       \t");
        cursorX += (1u << m_uiMaxDepth - deepestLev);
      }
      s += snprintf(s, bufEnd-s, "(%2d %2d)\t", val[0] >> (m_uiMaxDepth- deepestLev), val[1] >> (m_uiMaxDepth - deepestLev));
      cursorX += (1u << m_uiMaxDepth - deepestLev);
      ii++;
    }

    if (ii < numNodes)
    {
      T nextY = zipped[ii].first.first;
      while (cursorY < nextY)
      {
        s += snprintf(s, bufEnd-s, "\n\n\n");
        cursorY += (1u << m_uiMaxDepth - deepestLev);
      }
    }
  }
  s += snprintf(s, bufEnd-s, "\n");

  out << charBuffer.data();

  return out;
}




  // TODO add parameter for ndofs
template <typename T, unsigned int dim, typename NodeT>
std::ostream & printNodes(const TreeNode<T, dim> *coordBegin,
                          const TreeNode<T, dim> *coordEnd,
                          const NodeT *valBegin,
                          unsigned int order = 1,
                          std::ostream & out = std::cout)
{
  TreeNode<T, dim> subdomain;
  unsigned int deepestLev = 0;
  const unsigned int numNodes = coordEnd - coordBegin;
  using YXV = std::pair<std::pair<T,T>, NodeT>;
  const T top = 1u << m_uiMaxDepth;
  std::vector<YXV> zipped;
  /// if (numNodes)
  ///   subdomain = *coordBegin;
  for (unsigned int ii = 0; ii < numNodes; ii++)
  {
    /// while (!(Element<T,dim>(subdomain).isIncident(coordBegin[ii])))
    ///   subdomain = subdomain.getParent();

    if (coordBegin[ii].getLevel() > deepestLev)
      deepestLev = coordBegin[ii].getLevel();

    zipped.push_back(YXV{{top - coordBegin[ii].getX(1), coordBegin[ii].getX(0)}, valBegin[ii]});
  }
  subdomain = TreeNode<T, dim>();
  const T origin[2] = {subdomain.getX(0), top - subdomain.getX(1)};

  // Increase resolution for order.
  order--;
  while (order)
  {
    deepestLev++;
    order >>= 1;
  }

  std::sort(zipped.begin(), zipped.end());

  const unsigned int numTiles1D = (1u << int(deepestLev) - int(subdomain.getLevel())) + 1;
  /// const unsigned int charBound = (numTiles1D * 10 + 4)*numTiles1D + 2;
  const unsigned int charBound = (numTiles1D * 20 + 4)*numTiles1D + 2;
  /// std::vector<char> charBuffer(charBound + 10, '\0');
  std::vector<char> charBuffer(charBound + 20, '\0');
  char * s = charBuffer.data();
  /// const char * bufEnd = &(*charBuffer.end()) - 10;
  const char * bufEnd = &(*charBuffer.end()) - 20;

  T cursorY = 0, cursorX = 0;
  cursorY = origin[1];
  for (unsigned int ii = 0; ii < numNodes;)
  {
    cursorY = zipped[ii].first.first;
    cursorX = origin[0];

    while (ii < numNodes && zipped[ii].first.first == cursorY)
    {
      T x = zipped[ii].first.second;
      double val = zipped[ii].second;

      while (cursorX < x)
      {
        s += snprintf(s, bufEnd-s, "    \t");
        cursorX += (1u << m_uiMaxDepth - deepestLev);
      }
      s += snprintf(s, bufEnd-s, "%01.2f\t", val);
      cursorX += (1u << m_uiMaxDepth - deepestLev);
      ii++;
    }

    if (ii < numNodes)
    {
      T nextY = zipped[ii].first.first;
      while (cursorY < nextY)
      {
        s += snprintf(s, bufEnd-s, "\n\n\n");
        cursorY += (1u << m_uiMaxDepth - deepestLev);
      }
    }
  }
  s += snprintf(s, bufEnd-s, "\n");

  out << charBuffer.data();

  return out;
}


template <typename T, unsigned int dim, typename NodeT>
std::ostream & printNodes(const TreeNode<T, dim> *coordBegin,
                          const TreeNode<T, dim> *coordEnd,
                          const NodeT *valBegin,
                          const char **colors,
                          unsigned int order = 1,
                          std::ostream & out = std::cout)
{
  TreeNode<T, dim> subdomain;
  unsigned int deepestLev = 0;
  const unsigned int numNodes = coordEnd - coordBegin;
  using YXVC = std::pair<std::pair<T,T>, std::pair<NodeT, const char *>>;
  const T top = 1u << m_uiMaxDepth;
  std::vector<YXVC> zipped;
  /// if (numNodes)
  ///   subdomain = *coordBegin;
  for (unsigned int ii = 0; ii < numNodes; ii++)
  {
    /// while (!(Element<T,dim>(subdomain).isIncident(coordBegin[ii])))
    ///   subdomain = subdomain.getParent();

    if (coordBegin[ii].getLevel() > deepestLev)
      deepestLev = coordBegin[ii].getLevel();

    zipped.push_back(YXVC{{top - coordBegin[ii].getX(1), coordBegin[ii].getX(0)}, {valBegin[ii], colors[ii]}});
  }
  subdomain = TreeNode<T, dim>();
  const T origin[2] = {subdomain.getX(0), top - subdomain.getX(1)};

  // Increase resolution for order.
  order--;
  while (order)
  {
    deepestLev++;
    order >>= 1;
  }

  std::sort(zipped.begin(), zipped.end());

  const unsigned int numTiles1D = (1u << int(deepestLev) - int(subdomain.getLevel())) + 1;
  /// const unsigned int charBound = (numTiles1D * 10 + 4)*numTiles1D + 2;
  const unsigned int charBound = (numTiles1D * 20 + 4)*numTiles1D + 2;
  /// std::vector<char> charBuffer(charBound + 10, '\0');
  std::vector<char> charBuffer(charBound + 20, '\0');
  char * s = charBuffer.data();
  /// const char * bufEnd = &(*charBuffer.end()) - 10;
  const char * bufEnd = &(*charBuffer.end()) - 20;

  T cursorY = 0, cursorX = 0;
  cursorY = origin[1];
  for (unsigned int ii = 0; ii < numNodes;)
  {
    cursorY = zipped[ii].first.first;
    cursorX = origin[0];

    while (ii < numNodes && zipped[ii].first.first == cursorY)
    {
      T x = zipped[ii].first.second;
      NodeT val = zipped[ii].second.first;
      const char *color = zipped[ii].second.second;

      while (cursorX < x)
      {
        s += snprintf(s, bufEnd-s, "    \t");
        cursorX += (1u << m_uiMaxDepth - deepestLev);
      }
      s += snprintf(s, bufEnd-s, "%s%01.2f%s\t", color, val, NRM);
      cursorX += (1u << m_uiMaxDepth - deepestLev);
      ii++;
    }

    if (ii < numNodes)
    {
      T nextY = zipped[ii].first.first;
      while (cursorY < nextY)
      {
        s += snprintf(s, bufEnd-s, "\n\n\n");
        cursorY += (1u << m_uiMaxDepth - deepestLev);
      }
    }
  }
  s += snprintf(s, bufEnd-s, "\n");

  out << charBuffer.data();

  return out;
}






/**
 * @author Masado Ishii
 * @brief If there is a complete set of sibling leafs in a distributed sorted list,
 *        make sure they end up on the same rank.
 *  Makes it simpler to do mesh coarsening.
 *  Compare with Dendro-5.0 enforceSiblingsAreNotPartitioned().
 *  In the below version, it is assumed that separated siblings might
 *  be partitioned across a consecutive sequence of two or more ranks.
 *  The old version assumed at most two ranks.
 *
 * @param [in] tree Distributed sorted complete tree of TreeNodes.
 * @param [in] comm MPI communicator.
 */

/**
 * @returns the global number of ranks holding broken siblings.
 */
template <typename T, unsigned int dim>
int checkSiblingLeafsTogether(std::vector<TreeNode<T, dim>> &tree, MPI_Comm nonempty_comm)
{
  bool isSender, isReceiver;
  RankI srcRankFirst, srcRankLast, destRank;
  unsigned int countFront, countBack;
  checkSiblingLeafsTogether(tree,
                            nonempty_comm,
                            isReceiver,
                            isSender,
                            srcRankFirst,
                            srcRankLast,
                            destRank,
                            countFront,
                            countBack );

  int notTogether = isSender || isReceiver;
  int glob_notTogether;
  par::Mpi_Allreduce(&notTogether, &glob_notTogether, 1, MPI_SUM, nonempty_comm);
  return glob_notTogether;
}


template <typename T, unsigned int dim>
void checkSiblingLeafsTogether(std::vector<TreeNode<T, dim>> &tree,
                               MPI_Comm nonemptys,
                               bool &isReceiver,
                               bool &isSender,
                               RankI &srcRankFirst,
                               RankI &srcRankLast,
                               RankI &destRank,
                               unsigned int &countFront,
                               unsigned int &countBack)
{
  int nNE, rNE;
  MPI_Comm_rank(nonemptys, &rNE);
  MPI_Comm_size(nonemptys, &nNE);

  // Algorithm idea:
  //
  // - Goal: Move separated sibling leafs onto the lowest rank that contains
  //   one of the siblings.
  // - Each rank needs to know if it is sending and/or receiving, and if so,
  //   what is the destination and/or source(s).
  // - To figure this out, each rank sends a query to its left (resp. right),
  //   asking for the least (resp. greatest) rank containing a sibling of the
  //   front (resp. back) of the local tree partition, as well as count
  //   of the number of siblings. (Count, b/c we don't transfer if not all
  //   the siblings are accounted for, e.g. because children of a sibling
  //   are present instead.)
  // - The leftward and rightward ranks are responsible to answer the
  //   corresponding query.
  // - Usually the answer to the query can be determined and sent immediately.
  // - However, if all TreeNodes on a rank have the same parent, the answer
  //   to the given query depends on receiving an answer from the next rank.
  //   Small sequential chains of dependencies will be created in this case.
  //   The upper bound to the size of such a chain is NUM_CHILDREN.


  // Answer[0]: endpoint rank.  Answer[1]: inclusive sibling count.
  //
  struct Answer { RankI a[2]; };
  Answer myLeftAnswer, myRightAnswer;
  Answer externRightAnswer, externLeftAnswer;

  TreeNode<T, dim> externRightQuery, externLeftQuery;
  TreeNode<T, dim> myLeftQuery, myRightQuery;

  myLeftQuery = tree.front().getParent();
  myRightQuery = tree.back().getParent();

  MPI_Request requestMLQ, requestMRQ, requestERA, requestELA;
  MPI_Status status;

  // Ask queries.
  if (rNE > 0)
    par::Mpi_Isend<TreeNode<T, dim>>(&myLeftQuery, 1, rNE-1, 0, nonemptys, &requestMLQ);
  if (rNE < nNE - 1)
    par::Mpi_Isend<TreeNode<T, dim>>(&myRightQuery, 1, rNE+1, 0, nonemptys, &requestMRQ);

  // Counts are used in/with the answers.
  countFront = 0;
  countBack = 0;
  while (countFront < tree.size() && tree[countFront].getParent() == myLeftQuery)
    countFront++;
  while (countBack < tree.size() && tree[tree.size()-1 - countBack].getParent() == myRightQuery)
    countBack++;

  // If the rank is an endpoint of the comm, already have an answer on that end.
  if (rNE == 0)
    myLeftAnswer = {{rNE, countFront}};
  if (rNE == nNE - 1)
    myRightAnswer = {{rNE, countBack}};

  // Listen for query from left neighbour, and answer it.
  if (rNE > 0)
  {
    par::Mpi_Recv<TreeNode<T, dim>>(&externLeftQuery, 1, rNE-1, 0, nonemptys, &status);

    // Cases we can answer immediately. Postpone receiving our own answer.
    if (!(externLeftQuery == tree.back().getParent()))
    {
      unsigned int count = 0;
      while (count < tree.size() && tree[count].getParent() == externLeftQuery)
        count++;
      externLeftAnswer = (count > 0 ? Answer{{rNE, count}} : Answer{{rNE-1, 0}});
      par::Mpi_Isend<RankI>(externLeftAnswer.a, 2, rNE-1, 66, nonemptys, &requestELA);
    }
    else if (rNE == nNE - 1)
      par::Mpi_Isend<RankI>(myRightAnswer.a, 2, rNE-1, 66, nonemptys, &requestELA);

    // In this case must receive our own answer before giving an answer.
    else
    {
      // Create dependency.
      par::Mpi_Recv<RankI>(myRightAnswer.a, 2, rNE+1, 66, nonemptys, &status);
      myRightAnswer.a[1] += countBack;
      par::Mpi_Isend<RankI>(myRightAnswer.a, 2, rNE-1, 66, nonemptys, &requestELA);
    }
  }

  // Listen for query from right neighbour, and answer it.
  if (rNE < nNE - 1)
  {
    par::Mpi_Recv<TreeNode<T, dim>>(&externRightQuery, 1, rNE+1, 0, nonemptys, &status);

    // Cases we can answer immediately. Postpone receiving our own answer.
    if (!(externRightQuery == tree.front().getParent()))
    {
      unsigned int count = 0;
      while (count < tree.size() && tree[tree.size()-1 - count].getParent() == externRightQuery)
        count++;
      externRightAnswer = (count > 0 ? Answer{{rNE, count}} : Answer{{rNE+1, 0}});
      par::Mpi_Isend<RankI>(externRightAnswer.a, 2, rNE+1, 66, nonemptys, &requestERA);
    }
    else if (rNE == 0)
      par::Mpi_Isend<RankI>(myLeftAnswer.a, 2, rNE+1, 66, nonemptys, &requestERA);

    // In this case must receive our own answer before giving an answer.
    else
    {
      // Create dependency.
      par::Mpi_Recv<RankI>(myLeftAnswer.a, 2, rNE-1, 66, nonemptys, &status);
      myLeftAnswer.a[1] += countFront;
      par::Mpi_Isend<RankI>(myLeftAnswer.a, 2, rNE+1, 66, nonemptys, &requestERA);
    }
  }

  // Revisit cases for which we haven't yet received our answer.
  if (rNE < nNE - 1 && (rNE == 0 || !(externLeftQuery == tree.back().getParent())))
  {
    par::Mpi_Recv<RankI>(myRightAnswer.a, 2, rNE+1, 66, nonemptys, &status);
    myRightAnswer.a[1] += countBack;
  }
  if (rNE > 0 && (rNE == nNE - 1 || !(externRightQuery == tree.front().getParent())))
  {
    par::Mpi_Recv<RankI>(myLeftAnswer.a, 2, rNE-1, 66, nonemptys, &status);
    myLeftAnswer.a[1] += countFront;
  }

  // Wait for sends to finish.
  if (rNE > 0)
  {
    MPI_Wait(&requestMLQ, &status);
    MPI_Wait(&requestELA, &status);
  }
  if (rNE < nNE - 1)
  {
    MPI_Wait(&requestMRQ, &status);
    MPI_Wait(&requestERA, &status);
  }


  // Our queries are now answered, and we have enough info
  // to send/receive TreeNodes. Prepare this info.

  // Output: isReceiver,   isSender
  //         srcRankFirst, srcRankLast, destRank
  //         countFront,   countBack

  const unsigned int NUM_CHILDREN = (1u << dim);

  isReceiver = (myRightAnswer.a[1] == NUM_CHILDREN);
  isSender = (tree.front().getParent() == tree.back().getParent()
             ? (myLeftAnswer.a[1] + myRightAnswer.a[1] - tree.size() == NUM_CHILDREN)
             : (myLeftAnswer.a[1] == NUM_CHILDREN));

  srcRankFirst = rNE + 1;
  srcRankLast = myRightAnswer.a[0];
  destRank = myLeftAnswer.a[0];

  // Make sure communication involves not just ourselves.
  isReceiver = isReceiver && (srcRankLast >= srcRankFirst);
  isSender = isSender && (destRank < rNE);
}


template <typename T, unsigned int dim>
void keepSiblingLeafsTogether(std::vector<TreeNode<T, dim>> &tree, MPI_Comm comm)
{
  int nProc, rProc;
  MPI_Comm_rank(comm, &rProc);
  MPI_Comm_size(comm, &nProc);

  // If some ranks, have no TreeNodes, exclude them from the new communicator.
  MPI_Comm nonemptys;
  MPI_Comm_split(comm, (tree.size() > 0 ? 1 : MPI_UNDEFINED), rProc, &nonemptys);

  if (!tree.size())
    return;

  bool isSender, isReceiver;
  RankI srcRankFirst, srcRankLast, destRank;
  unsigned int countFront, countBack;

  MPI_Status status;

  int nNE, rNE;
  MPI_Comm_rank(nonemptys, &rNE);
  MPI_Comm_size(nonemptys, &nNE);

  checkSiblingLeafsTogether(tree,
                            nonemptys,
                            isReceiver,
                            isSender,
                            srcRankFirst,
                            srcRankLast,
                            destRank,
                            countFront,
                            countBack );

  // Perform communication, and modify tree vector.
  //
  MPI_Request requestSCount, requestSPayload;

  if (isSender)
  {
    par::Mpi_Isend<unsigned int>(&countFront, 1, destRank, 0, nonemptys, &requestSCount);
    par::Mpi_Isend<TreeNode<T, dim>>(&(*tree.begin()), countFront, destRank, 0, nonemptys, &requestSPayload);
    tree.erase(tree.begin(), tree.begin() + countFront);
  }

  if (isReceiver)
  {
    const int numSources = srcRankLast - srcRankFirst + 1;
    unsigned int recvTotal = 0;

    std::vector<unsigned int> recvCounts(numSources, 0);
    for (int srcIdx = 0; srcIdx < numSources; srcIdx++)
    {
      par::Mpi_Recv<unsigned int>(&recvCounts[srcIdx], 1, srcRankFirst + srcIdx, 0, nonemptys, &status);
      recvTotal += recvCounts[srcIdx];
    }

    std::vector<TreeNode<T, dim>> recvBuf(recvTotal);
    TreeNode<T,dim> * recvPtr = &(*recvBuf.begin());
    for (int srcIdx = 0; srcIdx < numSources; srcIdx++)
    {
      par::Mpi_Recv<TreeNode<T, dim>>(recvPtr, recvCounts[srcIdx], srcRankFirst + srcIdx, 0, nonemptys, &status);
      recvPtr += recvCounts[srcIdx];
    }

    tree.insert(tree.end(), recvBuf.begin(), recvBuf.end());
  }

  if (isSender)
  {
    MPI_Wait(&requestSCount, &status);
    MPI_Wait(&requestSPayload, &status);
  }
}


template <typename T, unsigned int dim>
void quadTreeToGnuplot(const std::vector<TreeNode<T, dim>> &treePart, const int fineLev, const std::string &fileprefix, MPI_Comm comm)
{
  int rProc, nProc;
  MPI_Comm_size(comm, &nProc);
  MPI_Comm_rank(comm, &rProc);

  const long long unsigned locSz = treePart.size();
  long long unsigned elemIndex = 0;
  par::Mpi_Scan(&locSz, &elemIndex, 1, MPI_SUM, comm);
  elemIndex -= locSz;

  if (rProc == 0)
  {
    const std::string rootfile = fileprefix + "_root.txt";
    std::ofstream rootFile(rootfile);
    rootFile << "set title \"" << fileprefix << "\"\n";
    for (int r = 0; r < nProc; ++r)
      rootFile << "load \"" << fileprefix << "_" << r << ".txt\"\n";
    rootFile << "set size square\n";
    rootFile << "set key off\n";
    rootFile << "set xrange [0:" << (1u << fineLev) << "]\n";
    rootFile << "set yrange [0:" << (1u << fineLev) << "]\n";
    rootFile << "plot 0\n";
    rootFile << "pause mouse keypress\n";
    rootFile.close();

    fprintf(stderr, "Run `gnuplot %s`\n", rootfile.c_str());
  }

  std::stringstream filename;
  filename << fileprefix << "_" << rProc << ".txt";

  const int NCOLORS = 8;
  const char * const palette[NCOLORS] =
                                  {"E41A1C",
                                   "377EB8",
                                   "4DAF4A",
                                   "984EA3",
                                   "FF7F00",
                                   "FFFF33",
                                   "A65628",
                                   "F781BF"};

  std::ofstream treePartFile(filename.str());
  elemIndex++;

  const double maxPadding = 0.00;
  const bool alpha = "FF";

  for (const TreeNode<T, dim> quad : treePart)
  {
<<<<<<< HEAD
    const double pad = maxPadding * (1u << (fineLev - quad.getLevel()));
    const T minX = quad.minX(0) >> (m_uiMaxDepth - fineLev);
    const T minY = quad.minX(1) >> (m_uiMaxDepth - fineLev);
    const T maxX = quad.maxX(0) >> (m_uiMaxDepth - fineLev);
    const T maxY = quad.maxX(1) >> (m_uiMaxDepth - fineLev);
=======
    const T minX = quad.lowerBound(0) >> (m_uiMaxDepth - fineLev);
    const T minY = quad.lowerBound(1) >> (m_uiMaxDepth - fineLev);
    const T maxX = quad.upperBound(0) >> (m_uiMaxDepth - fineLev);
    const T maxY = quad.upperBound(1) >> (m_uiMaxDepth - fineLev);
>>>>>>> fdd57f56

    const double centerX = 0.5 * (double(minX) + double(maxX));
    const double centerY = 0.5 * (double(minY) + double(maxY));

    treePartFile << "set object " << elemIndex << " rect from "
                 << minX+pad << "," << minY+pad << " to "
                 << maxX-pad << "," << maxY-pad
                 << " back"
                 << " fillcolor rgb \"#" << alpha << palette[rProc % NCOLORS] << "\""
                 << " linewidth 1"
                 << "\n";

    elemIndex++;
  }
  treePartFile.close();
}



}// end of namespace ot




#endif //DENDRO_KT_OCTUTILS_H<|MERGE_RESOLUTION|>--- conflicted
+++ resolved
@@ -1121,22 +1121,15 @@
   elemIndex++;
 
   const double maxPadding = 0.00;
-  const bool alpha = "FF";
+  const char * alpha = "FF";
 
   for (const TreeNode<T, dim> quad : treePart)
   {
-<<<<<<< HEAD
     const double pad = maxPadding * (1u << (fineLev - quad.getLevel()));
-    const T minX = quad.minX(0) >> (m_uiMaxDepth - fineLev);
-    const T minY = quad.minX(1) >> (m_uiMaxDepth - fineLev);
-    const T maxX = quad.maxX(0) >> (m_uiMaxDepth - fineLev);
-    const T maxY = quad.maxX(1) >> (m_uiMaxDepth - fineLev);
-=======
     const T minX = quad.lowerBound(0) >> (m_uiMaxDepth - fineLev);
     const T minY = quad.lowerBound(1) >> (m_uiMaxDepth - fineLev);
     const T maxX = quad.upperBound(0) >> (m_uiMaxDepth - fineLev);
     const T maxY = quad.upperBound(1) >> (m_uiMaxDepth - fineLev);
->>>>>>> fdd57f56
 
     const double centerX = 0.5 * (double(minX) + double(maxX));
     const double centerY = 0.5 * (double(minY) + double(maxY));
