--- conflicted
+++ resolved
@@ -342,28 +342,19 @@
          * @brief does the work for the constructors.
          */
         /// void construct(const TreeNode<C,dim> *inTree, size_t nEle, MPI_Comm comm, unsigned int order, size_t grainSz, double sfc_tol);
-<<<<<<< HEAD
-        void construct(const DistTree<C, dim> &distTree, int stratum, MPI_Comm comm, unsigned int order, size_t grainSz, double sfc_tol);
-=======
         void constructStratum(const DistTree<C, dim> &distTree, int stratum, MPI_Comm comm, unsigned int order, size_t grainSz, double sfc_tol);
-
         void construct(const DistTree<C, dim> &distTree, MPI_Comm comm, unsigned int order, size_t grainSz, double sfc_tol);
->>>>>>> 77f6d27d
-
-        void construct(const DistTree<C, dim> &distTree, MPI_Comm comm, unsigned int order, size_t grainSz, double sfc_tol);
-
-<<<<<<< HEAD
-=======
+
         /** @brief The latter part of construct() if already have ownedNodes. */
-        void _constructInner(
-                       std::vector<TNPoint<C,dim>> &ownedNodes,
-                       unsigned int eleOrder,
-                       const TreeNode<C,dim> *treePartFront,
-                       const TreeNode<C,dim> *treePartBack,
-                       bool isActive,
-                       MPI_Comm globalComm,
-                       MPI_Comm activeComm);
->>>>>>> 77f6d27d
+        void _constructInner(const std::vector<TreeNode<C,dim>> &ownedNodes,
+                            const ScatterMap &sm,
+                            const GatherMap &gm,
+                            unsigned int eleOrder,
+                            const TreeNode<C,dim> *treePartFront,
+                            const TreeNode<C,dim> *treePartBack,
+                            bool isActive,
+                            MPI_Comm globalComm,
+                            MPI_Comm activeComm);
 
         /**@brief returns the local element size*/
         inline size_t getLocalElementSz() const { return m_uiLocalElementSz; }
