/**
 * @brief: contains basic da (distributed array) functionality for the dendro-kt
 * @authors: Masado Ishii, Milinda Fernando. 
 * School of Computiing, University of Utah
 * @note: based on dendro5 oda class. 
 * @date 04/04/2019
 **/

#ifndef DENDRO_KT_ODA_H
#define DENDRO_KT_ODA_H

#include "asyncExchangeContex.h"
#include "dendro.h"
#include "mpi.h"
#include "treeNode.h"
#include "mathUtils.h"
#include "refel.h"
#include "binUtils.h"
#include "octUtils.h"
#include "distTree.h"
#include "lazy.hpp"

#include "filterFunction.h"

#include <iostream>
#include <vector>
#include <functional>
#include <algorithm>
#include <cstring>

#ifdef BUILD_WITH_PETSC
    #include "petsc.h"
    #include "petscvec.h"
    #include "petscmat.h"
    #include "petscdmda.h"
#endif


#ifdef BUILD_WITH_AMAT
    #include "../external/aMat/include/aMatBased.hpp"
    #include "../external/aMat/include/aMatFree.hpp"
#endif


#define VECType DendroScalar
#define MATType DendroScalar

namespace ot
{

// Based on Dendro-5.0
namespace DA_FLAGS
{
  /**
   * @brief loop flags,
   * ALL : Loop over all the elements (note here we loop only on the local).
   * WRITABLE: Loop over INDEPENDENT U W_DEPENDENT
   * INDEPENDENT : Loop over all the local elements which DOES NOT point to any ghost node region.
   * W_DEPENDENT : Loop over all local elements which has AT LEAST ONE node which point to ghost node region
   * W_BOUNDARY : Loop over all the local elements which is on the domain boundary.
   /// * 
   /// * LOCAL_ELEMENTS : Loop over local elements of the mesh
   /// * PREGHOST_ELEMENTS : Loop over pre ghost elements. 
   /// * POSTGHOST_ELEMENTS : Loop over post ghost elements
   * 
   *
   * */
  /// enum LoopType {ALL,WRITABLE,INDEPENDENT,W_DEPENDENT,W_BOUNDARY,LOCAL_ELEMENTS,PREGHOST_ELEMENTS,POSTGHOST_ELEMENTS};
  enum LoopType {ALL,WRITABLE,INDEPENDENT,W_DEPENDENT,W_BOUNDARY};///,LOCAL_ELEMENTS,PREGHOST_ELEMENTS,POSTGHOST_ELEMENTS};

  /**
   * @brief contains the refine flags.
   * DA_NO_CHANGE : no change needed for the octant
   * DA_REFINE : refine the octant
   * DA_COARSEN: coarsen the octant.
   * **/
  enum Refine { DA_NO_CHANGE = OCT_FLAGS::OCT_NO_CHANGE,
                DA_REFINE    = OCT_FLAGS::OCT_REFINE,
                DA_COARSEN   = OCT_FLAGS::OCT_COARSEN };
}

template <unsigned int dim>
class DA;

template <unsigned int dim>
using MultiDA = std::vector<DA<dim>>;

/**
 * @brief Construct a DA representing the nodes of a hypercuboid with grid
 *         extents pow(2,a) * pow(2,b) * pow(2,c) * pow(2,d) (in 4D).
 * @param level Level of the uniform refinement.
 * @param extentPowers Array of powers {a,b,c,...} depending on the dimension. a,b,c,... <= level.
 * @param eleOrder Elemental order.
 * @param [out] newSubDA The resulting DA object.
 */
template <unsigned int dim>
DendroIntL constructRegularSubdomainDA(DA<dim> &newSubDA,
                                 unsigned int level,
                                 std::array<unsigned int, dim> extentPowers,
                                 unsigned int eleOrder,
                                 MPI_Comm comm,
                                 double sfc_tol = 0.3);

template <unsigned int dim>
DendroIntL constructRegularSubdomainDA(DA<dim> &newSubDA,
                                 std::vector<TreeNode<unsigned int, dim>> &newTreePart,
                                 unsigned int level,
                                 std::array<unsigned int, dim> extentPowers,
                                 unsigned int eleOrder,
                                 MPI_Comm comm,
                                 double sfc_tol = 0.3);


/**
 * @brief Creates a uniform coarse grid at level coarsestLevel,
 *        having the extents determined by extentPowers,
 *        then generates a grid hierarchy by subdividing uniformly
 *        the coarse grid until finestLevel is reached.
 */
template <unsigned int dim>
void constructRegularSubdomainDAHierarchy(
                                 std::vector<DA<dim>> &newMultiSubDA,
                                 std::vector<DA<dim>> &newSurrogateMultiSubDA,
                                 unsigned int coarsestLevel,
                                 unsigned int finestLevel,
                                 std::array<unsigned int, dim> extentPowers,
                                 unsigned int eleOrder,
                                 MPI_Comm comm,
                                 size_t grainSz = 100,
                                 double sfc_tol = 0.3);

/**
 * @brief Transfer data to an identically-structured but differently-partitioned grid, e.g. surrogate.
 *
 * @param srcDA Mesh-free representation of the source grid.
 * @param srcLocal Pointer to local segment of the source vector.
 * @param destDA Mesh-free representation of the destination grid.
 * @param destLocal Pointer to the local segment of the destination vector.
 * @param comm MPI communicator over which the transfer takes place. Need not equal the src/dest DA comms.
 */
template <unsigned int dim, typename DofT>
void distShiftNodes(const DA<dim> &srcDA, const DofT *srcLocal, const DA<dim> &destDA, DofT *destLocal, unsigned int ndofs = 1);


template <unsigned int dim>
class DA
{
  public:
    using C = unsigned int;    // Integer coordinate type.

    /**
     * Returns IN to discard, OUT to keep, and INTERCEPTED to keep and mark as boundary.
     */
    using DomainDecider = ::ibm::DomainDecider;

    friend DendroIntL constructRegularSubdomainDA<dim>(
        DA<dim> &newSubDA,
        std::vector<TreeNode<unsigned int, dim>> &newTreePart,
        unsigned int level,
        std::array<unsigned int, dim> extentPowers,
        unsigned int eleOrder,
        MPI_Comm comm,
        double sfc_tol);



  private:

    /**@brief: dim of the problem*/  
    static constexpr unsigned int m_uiDim = dim; 

    /**@brief domain boundary node ids*/
    std::vector<size_t> m_uiBdyNodeIds;  // relative to local node set

    std::vector<size_t> m_ghostBdyNodeIds;  // relative to ghosted node set

    /**@brief total nodal size (with ghost nodes)*/
    size_t m_uiTotalNodalSz;

    /**@brief number of local nodes*/
    size_t m_uiLocalNodalSz;

    /**@brief number of local element sz*/ 
    size_t m_uiLocalElementSz;

    /**@brief: number of total element sz (local + ghost elements)*/
    /// size_t m_uiTotalElementSz;  // Our ghosts are node-based, not element.

    /**@brief pre ghost node begin*/
    size_t m_uiPreNodeBegin;

    /**@brief: pre ghost node end */
    size_t m_uiPreNodeEnd;

    /**@brief: local nodes begin*/ 
    size_t m_uiLocalNodeBegin;
    
    /**@brief: local nodes end*/ 
    size_t m_uiLocalNodeEnd;

    /**@brief: post ghost begin*/ 
    size_t m_uiPostNodeBegin;

    /**@brief: post ghost end*/ 
    size_t m_uiPostNodeEnd;

    /**@brief: position of local nodal segment in the distributed array. */
    DendroIntL m_uiGlobalRankBegin;

    /**@brief: position of local elements segment in the distributed array. */
    DendroIntL m_uiGlobalElementBegin;

    /**@brief: map, size of ghosted node array, gives global node indices.*/
    std::vector<RankI> m_uiLocalToGlobalNodalMap;
    
    /**@brief: internal scatter map. */
    ScatterMap m_sm;

    /**@brief: internal gather map. */
    GatherMap m_gm;

    size_t m_totalSendSz;
    size_t m_totalRecvSz;
    int m_numDestNeighbors;
    int m_numSrcNeighbors;

    /**@brief contexts for async data transfers*/
    mutable std::vector<AsyncExchangeContex> m_uiMPIContexts;

    /**@brief: mpi tags*/
    mutable unsigned int m_uiCommTag;

    /**@brief: total number of nodes accross all the processes*/
    DendroIntL m_uiGlobalNodeSz;

    /**@brief: total number of elements across all processes*/
    DendroIntL m_uiGlobalElementSz;

    /**@brief: Global mpi communicator */ 
    MPI_Comm m_uiGlobalComm; 

    /**@brief: active mpi communicator (subset of the) m_uiGlobalComm*/
    MPI_Comm m_uiActiveComm;
    
    /**@brief: true if current DA is active, part of the active comm.*/
    bool m_uiIsActive;

    /**@brief Global rank[m_activeRank2globalRank[i]] is active. */
    std::vector<int> m_activeRank2globalRank;

    /**@brief: element order*/  
    unsigned int m_uiElementOrder;

    /**@brief: number of nodes per element*/ 
    unsigned int m_uiNpE;

    /**@brief: active number of procs */
    unsigned int m_uiActiveNpes;

    /**@brief: global number of procs*/
    unsigned int m_uiGlobalNpes;

    /**@brief: active rank w.r.t. to active comm.*/ 
    unsigned int m_uiRankActive;

    /**@brief: global rank w.r.t. to global comm. */  
    unsigned int m_uiRankGlobal;

    /**@brief: First treeNode in the local partition of the tree.*/
    TreeNode<C,dim> m_treePartFront;

    /**@brief: Last treeNode in the local partition of the tree.*/
    TreeNode<C,dim> m_treePartBack;

    /**@brief: coordinates of nodes in the vector. */
    std::vector<TreeNode<C,dim>> m_tnCoords;

    /**@brief: for each (ghosted) node, the global element id of owning element. */
    std::vector<DendroIntL> m_ghostedNodeOwnerElements;

    mutable Lazy<std::vector<int>> m_elements_per_node;  // ghosted, note petsc wants local

    /**@brief: Pointer to the DistTree used in construction. */
    const DistTree<C, dim> * dist_tree() const {
      assert(not m_dist_tree_lifetime.expired());
      return m_dist_tree;
    }
    const DistTree<C, dim> *m_dist_tree;
    typename DistTree<C, dim>::LivePtr m_dist_tree_lifetime;

    //TODO I don't think RefElement member belongs in DA (distributed array),
    //  but it has to go somewhere that the polyOrder is known.
    //
    //  --> It is ok here, but it should be made a shared_ptr
    //      so that mutligrid only needs one refel.
    RefElement m_refel;


  private:

        /** @brief The latter part of construct() if already have ownedNodes and scatter/gather maps. */
        void construct(const std::vector<TreeNode<C,dim>> &ownedNodes,
                       const ScatterMap &sm,
                       const GatherMap &gm,
                       unsigned int eleOrder,
                       const TreeNode<C,dim> *treePartFront,
                       const TreeNode<C,dim> *treePartBack,
                       bool isActive,
                       MPI_Comm globalComm,
                       MPI_Comm activeComm);


  public:

        /**@brief: Constructor for the DA data structures
         * @param [in] in : input octree, need to be 2:1 balanced unique sorted octree.
         * @param [in] comm: MPI global communicator for mesh generation.
         * @param [in] order: order of the element.
         * @param [in] grainSz: Number of suggested elements per processor,
         * @param [in] sfc_tol: SFC partitioning tolerance,
         */
        DA(unsigned int order = 1);

        /// DA(std::vector<TreeNode<C,dim>> &inTree, MPI_Comm comm, unsigned int order, size_t grainSz = 100, double sfc_tol = 0.3);
        /// DA(const std::vector<TreeNode<C,dim>> &inTree, MPI_Comm comm, unsigned int order, size_t grainSz = 100, double sfc_tol = 0.3);

        DA(const DistTree<C,dim> &inDistTree, int stratum, MPI_Comm comm, unsigned int order, size_t grainSz /*= 100*/, double sfc_tol /*= 0.3*/);

        /**
         * @brief Construct DA assuming only one level of grid. Delegates to the "stratum" constructor using stratum=0.
         */
        DA(const DistTree<C,dim> &inDistTree, MPI_Comm comm, unsigned int order, size_t grainSz = 100, double sfc_tol = 0.3);

        // Construct multiple DA for multigrid.
        static void multiLevelDA(std::vector<DA> &outDAPerStratum, const DistTree<C, dim> &inDistTree, MPI_Comm comm, unsigned int order, size_t grainSz = 100, double sfc_tol = 0.3);


        /** @brief Construct oda for regular grid. */
        DA(MPI_Comm comm, unsigned int order, size_t grainSz, double sfc_tol, std::vector<TreeNode<C, dim>> &outTreePart);

        /**@brief: Construct a DA from a function
         * @param [in] func : input function, we will produce a 2:1 balanced unique sorted octree from this.
         * @param [in] comm: MPI global communicator for mesh generation.
         * @param [in] order: order of the element.
         * @param [in] interp_tol: allowable interpolation error against func; controls refinement.
         * @param [in] grainSz: Number of suggested elements per processor.
         * @param [in] sfc_tol: SFC partitioning tolerance,
         */
        template <typename T>
        DA(std::function<void(const T *, T *)> func, unsigned int dofSz, MPI_Comm comm, unsigned int order, double interp_tol, size_t grainSz = 100, double sfc_tol = 0.3);

        /**
         * @brief deconstructor for the DA class.
         * */
        ~DA();


        // move constructor
        DA(DA &&movedDA) = default;


        /**
         * @brief does the work for the constructors.
         */
        /// void construct(const TreeNode<C,dim> *inTree, size_t nEle, MPI_Comm comm, unsigned int order, size_t grainSz, double sfc_tol);
        void constructStratum(const DistTree<C, dim> &distTree, int stratum, MPI_Comm comm, unsigned int order, size_t grainSz, double sfc_tol);
        void construct(const DistTree<C, dim> &distTree, MPI_Comm comm, unsigned int order, size_t grainSz, double sfc_tol);

        /** @brief The latter part of construct() if already have ownedNodes. */
        void _constructInner(const std::vector<TreeNode<C,dim>> &ownedNodes,
                            const ScatterMap &sm,
                            const GatherMap &gm,
                            unsigned int eleOrder,
                            const TreeNode<C,dim> *treePartFront,
                            const TreeNode<C,dim> *treePartBack,
                            bool isActive,
                            MPI_Comm globalComm,
                            MPI_Comm activeComm);

        /**@brief returns the local element size*/
        inline size_t getLocalElementSz() const { return m_uiLocalElementSz; }

        /**@brief returns the local nodal size*/
        inline size_t getLocalNodalSz() const { return m_uiLocalNodalSz; }

        /**@brief returns the start offset for local node segment in ghosted vector. */
        inline size_t getLocalNodeBegin() const { return m_uiLocalNodeBegin; }

        /**@brief returns the end offset for local node segment in ghosted vector. */
        inline size_t getLocalNodeEnd() const { return m_uiLocalNodeEnd; }

        /**@brief returns the pre ghost nodal size*/
        inline size_t getPreNodalSz() const { return (m_uiPreNodeEnd-m_uiPreNodeBegin); }

        /**@brief returns the post nodal size*/
        inline size_t getPostNodalSz() const { return (m_uiPostNodeEnd-m_uiPostNodeBegin); }

        /**@brief returns the total nodal size (this includes the ghosted region as well.)*/
        inline size_t getTotalNodalSz() const { return m_uiTotalNodalSz; }

        /**@brief returns the global number of nodes across all processors. */
        inline RankI getGlobalNodeSz() const { return m_uiGlobalNodeSz; }

        /**@brief returns the rank of the begining of local segment among all processors. @deprecated*/
        inline RankI getGlobalRankBegin() const { return m_uiGlobalRankBegin; }

        /**@brief returns the rank of the begining of local segment among all processors. */
        inline RankI getGlobalNodeBegin() const { return m_uiGlobalRankBegin; }

        inline DendroIntL getGlobalElementSz() const { return m_uiGlobalElementSz; }

        inline DendroIntL getGlobalElementBegin() const { return m_uiGlobalElementBegin; }

        inline const std::vector<RankI> & getNodeLocalToGlobalMap() const { return m_uiLocalToGlobalNodalMap; }

        /**@brief see if the current DA is active*/
        inline bool isActive() const { return m_uiIsActive; }

        int getNumOutboundRanks() const { return m_sm.m_sendProc.size(); }

        int getNumInboundRanks() const { return m_gm.m_recvProc.size(); }

        size_t getTotalSendSz() const { return m_totalSendSz; }
        size_t getTotalRecvSz() const { return m_totalRecvSz; }
        int getNumDestNeighbors() const { return m_numDestNeighbors; }
        int getNumSrcNeighbors() const { return m_numSrcNeighbors; }

        /**@brief get number of nodes per element*/
        inline unsigned int getNumNodesPerElement() const { return m_uiNpE; }

        /**@brief get element order*/
        inline unsigned int getElementOrder() const { return m_uiElementOrder; }

        /**@brief: returns the global MPI communicator*/
        inline MPI_Comm getGlobalComm() const { return m_uiGlobalComm; }

        /**@brief: returns the active MPI sub com of the global communicator*/
        inline MPI_Comm getCommActive() const
        {
          return m_uiActiveComm;
        }

        /**@brief: global mpi com. size*/
        inline unsigned int getNpesAll() const { return m_uiGlobalNpes; };

        /**@brief: number of processors active */
        inline unsigned int getNpesActive() const
        {
            if (m_uiIsActive)
                return m_uiActiveNpes;
            else
                return 0;
        }

        /**@brief: rank with respect to the global comm. */
        inline unsigned int getRankAll() const { return m_uiRankGlobal; };

        /**@brief: rank w.r.t active comm.  */
        inline unsigned int getRankActive() const
        {
            if (m_uiIsActive)
                return m_uiRankActive;
            else
                return m_uiRankGlobal;
        }

        /**@brief: get the max depth of the octree*/
        inline unsigned int getMaxDepth() const { return m_uiMaxDepth; };
       
        /**@brief: get the dimensionality of the octree*/
        inline unsigned int getDimension() const { return m_uiDim; };

        /**@brief: get pointer to the (ghosted) array of nodal coordinates. */
        inline const TreeNode<C,dim> * getTNCoords() const { return &(*m_tnCoords.cbegin()); }

        inline const std::vector<TreeNode<C, dim>> & nodes() const { return m_tnCoords; }

        /**@brief get pointer to the (ghosted) array of owning elements. */
        inline const DendroIntL * getNodeOwnerElements() const { return &(*m_ghostedNodeOwnerElements.cbegin()); }

        /**@brief: get first treeNode of the local partition of the tree (front splitter). */
        inline const TreeNode<C,dim> * getTreePartFront() const { return (m_uiLocalElementSz > 0 ? &m_treePartFront : nullptr); }

        /**@brief: get last treeNode of the local partition of the tree (back splitter). */
        inline const TreeNode<C,dim> * getTreePartBack() const { return (m_uiLocalElementSz > 0 ? &m_treePartBack : nullptr); }

        //TODO again, I don't think RefElement belongs in DA, but it is for now. Maybe it belongs?
        inline const RefElement * getReferenceElement() const { return &m_refel; }

        /**@brief replaces bdyIndex with a copy of the boundary node indices. */
        inline void getBoundaryNodeIndices(std::vector<size_t> &bdyIndex) const { bdyIndex = m_uiBdyNodeIds; }

        /**@brief returns a const ref to boundary node indices. */
        inline const std::vector<size_t> & getBoundaryNodeIndices() const { return m_uiBdyNodeIds; }

<<<<<<< HEAD
        inline const std::vector<size_t> & getGhostedBoundaryNodeIndices() const { return m_ghostBdyNodeIds; }

        inline const size_t numBoundaryNodeIndices() const { return m_uiBdyNodeIds.size(); }

        inline const size_t numGhostedBoundaryNodeIndices() const { return m_ghostBdyNodeIds.size(); }

        /**@brief Compute ghosted node ids of nodes on each element. */
        std::vector<size_t> createE2NMapping(const std::vector<TreeNode<unsigned, dim>> &octList) const;
=======
        inline const std::vector<int> & elements_per_node() const;  // ghosted, note petsc wants local
>>>>>>> 33fb809d

        /**
          * @brief Creates a ODA vector
          * @param [in] local : VecType pointer
          * @param [in] isElemental: True if creating a elemental vector (cell data vector) false for a nodal vector
          * @param [in] isGhosted: True will allocate ghost nodal values as well, false will only allocate memory for local nodes.
          * @param [in] dof: degrees of freedoms
          * */
        template <typename T>
        int createVector(T *&local, bool isElemental = false, bool isGhosted = false, unsigned int dof = 1) const;

        /**
          * @brief Creates a ODA vector std::vector<T>
          * @param [in] local : VecType pointer
          * @param [in] isElemental: True if creating a elemental vector (cell data vector) false for a nodal vector
          * @param [in] isGhosted: True will allocate ghost nodal values as well, false will only allocate memory for local nodes.
          * @param [in] dof: degrees of freedoms
          * */
        template <typename T>
        int createVector(std::vector<T> &local, bool isElemental = false, bool isGhosted = false, unsigned int dof = 1) const;

        /**
             * @brief deallocates the memory allocated for a vector
             * @param[in/out] local: pointer to the vector
             * */
        template <typename T>
        void destroyVector(T *&local) const;

        template <typename T>
        void destroyVector(std::vector<T> &local) const;

        /**
          * @brief Initiate the ghost nodal value exchange.
          * @note It is assumed the dofs {A,B,C} are stored ABC ABC ABC ABC.
          * */
        template <typename T>
        void readFromGhostBegin(T *vec, unsigned int dof = 1) const;

        /**
          * @brief Sync the ghost element exchange
          * @note It is assumed the dofs {A,B,C} are stored ABC ABC ABC ABC.
          * */
        template <typename T>
        void readFromGhostEnd(T *vec, unsigned int dof = 1) const;

        /**
         * @brief Initiate accumilation across ghost elements
         * @note It is assumed the dofs {A,B,C} are stored ABC ABC ABC ABC.
         */
        template <typename T>
        void writeToGhostsBegin(T *vec, unsigned int dof = 1, const char * isDirtyOut = nullptr) const;

        /**
         * @brief Sync accumilation across ghost elements
         * @note It is assumed the dofs {A,B,C} are stored ABC ABC ABC ABC.
         */
        template <typename T>
        void writeToGhostsEnd(T *vec, unsigned int dof = 1, bool useAccumulation = true, const char * isDirtyOut = nullptr) const;

        /**
             * @brief convert nodal local vector with ghosted buffer regions.
             * @param[in] in: input vector (should be nodal and non ghosted)
             * @param[out] out: coverted nodal vector with ghost regions.
             * @param[in] isAllocated: true if the out is allocated, false otherwise.
             * @param[in] dof: degrees of freedoms
             * */
        template <typename T>
        void nodalVecToGhostedNodal(const T *in, T *&out, bool isAllocated = false, unsigned int dof = 1) const;

        /**
             * @brief convert ghosted nodal vector to local vector (without ghosting)
             * @param[in] gVec: ghosted vector
             * @param[out] local: local vector (assume an allocated vector)
             * @param[in] isAllocated: true if the out is allocated, false otherwise.
             * @param[in] dof: degrees of freedoms
             * */

        template <typename T>
        void ghostedNodalToNodalVec(const T *gVec, T *&local, bool isAllocated = false, unsigned int dof = 1) const;


        // std::vector versions
        template<typename T>
        void nodalVecToGhostedNodal(const std::vector<T> &in, std::vector<T> &out,bool isAllocated = false,unsigned int dof = 1) const;

        template<typename T>
        void ghostedNodalToNodalVec(const std::vector<T> gVec, std::vector<T> &local,bool isAllocated = false,unsigned int dof = 1) const;


        /**
             * @brief initialize a variable vector to a function depends on spatial coords.
             * @param[in/out] local: allocated vector, initialized vector -- offset by the dofIdx
             * @param[in] func: user specified function
             * @param [in] isElemental: True if creating a elemental vector (cell data vector) false for a nodal vector
             * @param [in] isGhosted: True will allocate ghost nodal values as well, false will only allocate memory for local nodes.
             * @param [in] dof: degrees of freedoms -- dofStride
             * @note: Only iterates for a single variable. But, the variables are stored [abc][abc], so your function receives output ptr &[abc].
             *
             * */
        template <typename T>
        void setVectorByFunction(T *local, std::function<void(const T *, T *)> func, bool isElemental = false, bool isGhosted = false, unsigned int dof = 1) const;

        /**
             * @brief initialize a variable vector to a function depends on spatial coords.
             * @param[in/out] local: allocated vector, initialized vector -- offset by the dofIdx
             * @param[in] value: user specified scalar values (size should be the  dof size)
             * @param [in] isElemental: True if creating a elemental vector (cell data vector) false for a nodal vector
             * @param [in] isGhosted: True will allocate ghost nodal values as well, false will only allocate memory for local nodes.
             * @param [in] dof: total degrees of freedoms -- dofStride
             * @param [in] initDof: number of degrees of freedom to initialize
             * Note: Initialize the ghost region as well.
             *
             * */
        template <typename T>
        void setVectorByScalar(T *local, const T *value, bool isElemental = false, bool isGhosted = false, unsigned int dof = 1, unsigned int initDof = 1) const;

        /**@brief write the vec to pvtu file
             * @param[in] local: variable vector
             * @param[in] fPrefix: file name prefix
             * @param [in] isElemental: True if creating a elemental vector (cell data vector) false for a nodal vector
             * @param [in] isGhosted: True will allocate ghost nodal values as well, false will only allocate memory for local nodes.
             * @param [in] dof: degrees of freedoms
             * */
        template <typename T>
        void vecTopvtu(T *local, const char *fPrefix, char **nodalVarNames = NULL, bool isElemental = false, bool isGhosted = false, unsigned int dof = 1);

        /**
             * @brief returns a pointer to a dof index,
             * @param [in] in: input vector pointer
             * @param [in] dofInex: dof index which is the pointer is needed, should be less than dof, value the vector created.
             * @param [in] isElemental: true if this is an elemental vector/ false otherwise
             * @param [in] isGhosted: true if this is a ghosted vector
             * @return pointer to dofIndex.
             * */
        template <typename T>
        T *getVecPointerToDof(T *in, unsigned int dofInex, bool isElemental = false, bool isGhosted = false, unsigned int dof = 1) const;

        /**
             * @brief copy vecotor to sorce to destination, assumes the same number of dof.
             * @param [in/out] dest: destination pointer
             * @param [in] source: source pointer
             * @param [in] isElemental: true if this is an elemental vector/ false otherwise
             * @param [in] isGhosted: true if this is a ghosted vector
             * @param [in] dof: degrees of freedoms
             * */

        template <typename T>
        void copyVectors(T *dest, const T *source, bool isElemental = false, bool isGhosted = false, unsigned int dof = 1) const;

        /**
             * @brief more premitive copy, from source pointer to the dest pointer
             * @param [in/out] dest: destination pointer
             * @param [in] source: source pointer
             * @param [in] isElemental: true if this is an elemental vector/ false otherwise
             * @param [in] isGhosted: true if this is a ghosted vector
             * */
        template <typename T>
        void copyVector(T *dest, const T *source, bool isElemental = false, bool isGhosted = false) const;



        /**
         * @brief: Performs remesh based on the DA_FLAGS::Refine, which specifies no change, refine or coarsen.
         * @param[in] oldTree: pointer to the local partition of the tree that was used to construct the DA.
         *                     (The tree was not stored with the DA in its entirety
         *                      upon construction, so you must supply it again.)
         * @param[in] flags: refinement flags.
         * @param[in] sz: size of the array flags (needs to be size of the local elements)
         * @param[in] grainSz: rougly the number of octants per core you need when you create the new da.
         * @param[in] ld_tol: load imbalance tolerance.
         * @param[in] sfK: splitter fix factor. better to be power of two. increase the value to 128 when running on > 64,000 cores
         * @return: Specifies the new grid, with new DA. If not NULL, you are responsible to later delete it.
         */
        DA<dim>* remesh(const TreeNode<C,dim> * oldTree, const DA_FLAGS::Refine * flags, size_t sz,size_t grainSz=100,double ld_bal=0.3, unsigned int sfK=2) const;

        /**
         * @brief performs grid transfer operations after the remesh.
         * @param[in] varIn: variable defined by oldDA
         * @param[out] varOut: variable defined by newDA. interpolate varOut from varIn. (Note: varOut allocated inside the function, no need to allocate outside)
         * @param[in] isElemental: true if it is an elemental vector
         * @param[in] isGhosted: true if allocated ghost vector
         * @param[in] dof: degrees of freedoms.
         * */
        template<typename T>
        void intergridTransfer(const T* varIn, T* & varOut, const DA<dim>* newDA, bool isElemental=false, bool isGhosted=false, unsigned int dof=1);



        /// /**
        ///  * @brief computes the face neighbor points for additional computations for a specified direction.
        ///  * @param [in] eleID: element ID
        ///  * @param [in] in: inpute vector
        ///  * @param [out] out: output vector values are in the order of the x,y,z size : 4*NodesPerElement
        ///  * @param [out] coords: get the corresponding coordinates size: 4*NodesPerElement*m_uiDim;
        ///  * @param [out] neighID: face neighbor octant IDs,
        ///  * @param [in] face: face direction in {OCT_DIR_LEFT,OCT_IDR_RIGHT,OCT_DIR_DOWN, OCT_DIR_UP,OCT_DIR_BACK,OCT_DIR_FRONT}
        ///  * @param [out] level: the level of the neighbour octant with respect to the current octant.
        ///  * returns  the number of face neighbours 1/4 for 3D.
        ///  * */
        /// template<typename T>
        /// int getFaceNeighborValues(unsigned int eleID, const T* in, T* out, T* coords, unsigned int * neighID, unsigned int face, NeighbourLevel & level,unsigned int dof) const;



        /**
         * @brief Finds the owner rank for each TreeNode, based on the front splitters.
         * @param[in] pNodes List of TreeNode points. Level will be reassigned as m_uiMaxDepth during search.
         * @param[in] n Number of TreeNode points to search.
         * @param[out] ownerRanks List of mpi ranks such that pNodes[i] belongs to ownerRanks[i].
         */
        void computeTreeNodeOwnerProc(const TreeNode<C, dim> * pNodes, unsigned int n, int* ownerRanks) const;




        // all the petsc functionalities goes below with the pre-processor gards.
        #ifdef BUILD_WITH_PETSC

        /**
             * @brief Creates a PETSC vector
             * @param [in] local : petsc vector
             * @param [in] isElemental: True if creating a elemental vector (cell data vector) false for a nodal vector
             * @param [in] isGhosted: True will allocate ghost nodal values as well, false will only allocate memory for local nodes.
             * @param [in] dof: degrees of freedoms
             * */

        PetscErrorCode petscCreateVector(Vec &local, bool isElemental, bool isGhosted, unsigned int dof) const;

        /**
             @brief Returns a PETSc Matrix of appropriate size of the requested type.
            @param M the matrix
            @param mtype the type of matrix
            @param dof the number of degrees of freedom per node.
            */
        PetscErrorCode createMatrix(Mat &M, MatType mtype, unsigned int dof = 1) const;

        /**
             * @brief convert nodal local vector with ghosted buffer regions.
             * @param[in] in: input vector (should be nodal and non ghosted)
             * @param[out] out: coverted nodal vector with ghost regions.
             * @param[in] isAllocated: true if the out is allocated, false otherwise.
             * @param[in] dof: degrees of freedoms
             * */
        PetscErrorCode petscNodalVecToGhostedNodal(const Vec &in, Vec &out, bool isAllocated = false, unsigned int dof = 1) const;

        /**
            * @brief convert ghosted nodal vector to local vector (without ghosting)
            * @param[in] gVec: ghosted vector
            * @param[out] local: local vector (assume an allocated vector)
            * @param[in] isAllocated: true if the out is allocated, false otherwise.
            * @param[in] dof: degrees of freedoms
            * */

        PetscErrorCode petscGhostedNodalToNodalVec(const Vec &gVec, Vec &local, bool isAllocated = false, unsigned int dof = 1) const;

        /**
             * @brief Initiate the ghost nodal value exchange
             * @param[in] vec: vector in need to perform ghost exchange (Need be ghosted vector)
             * @param[in] vecArry: pointer to from the VecGetArray()
             * @param[in] dof: Degrees of freedoms
             * */

        void petscReadFromGhostBegin(PetscScalar *vecArry, unsigned int dof = 1) const;

        /**
             * @brief Sync the ghost element exchange
             * @param[in] vec: vector in need to perform ghost exchange (Need be ghosted vector)
             * @param[in] vecArry: pointer to from the VecGetArray()
             * @param[in] dof: Degrees of freedoms
             * */
        void petscReadFromGhostEnd(PetscScalar *vecArry, unsigned int dof = 1) const;

        /**
             * @brief initialize a variable vector to a function depends on spatial coords.
             * @param[in/out] local: allocated vector, initialized vector
             * @param[in] func: user specified function
             * @param [in] isElemental: True if creating a elemental vector (cell data vector) false for a nodal vector
             * @param [in] isGhosted: True will allocate ghost nodal values as well, false will only allocate memory for local nodes.
             * @param [in] dof: degrees of freedoms
             *
             * */
        template <typename T>
        void petscSetVectorByFunction(Vec &local, std::function<void(const T *, T *)> func, bool isElemental = false, bool isGhosted = false, unsigned int dof = 1) const;

        /**
             * @brief initialize a variable vector to a function depends on spatial coords.
             * @param[in/out] local: allocated vector, initialized vector
             * @param[in] value: user specified scalar values (size should be the  dof size)
             * @param [in] isElemental: True if creating a elemental vector (cell data vector) false for a nodal vector
             * @param [in] isGhosted: True will allocate ghost nodal values as well, false will only allocate memory for local nodes.
             * @param [in] dof: degrees of freedoms
             * Note: Initialize the ghost region as well.
             *
             * */
        template <typename T>
        void petscSetVectorByScalar(Vec &local, const T *value, bool isElemental = false, bool isGhosted = false, unsigned int dof = 1) const;

        /**@brief write the vec to pvtu file
             * @param[in] local: variable vector
             * @param[in] fPrefix: file name prefix
             * @param [in] isElemental: True if creating a elemental vector (cell data vector) false for a nodal vector
             * @param [in] isGhosted: True will allocate ghost nodal values as well, false will only allocate memory for local nodes.
             * @param [in] dof: degrees of freedoms
             * */
        void petscVecTopvtu(const Vec &local, const char *fPrefix, char **nodalVarNames = NULL, bool isElemental = false, bool isGhosted = false, unsigned int dof = 1);

        /**
             * @brief a wrapper for setting values into the Matrix.  This internally calls PETSc's MatSetValues() function.
             * Call PETSc's MatAssembly routines to assemble the matrix after setting the values. It would be more efficient to set values in chunks by
             calling this function multiple times with different sets of values instead of a single call at the end of the loop. One can use the size of 'records' to determine the number of
            such chunks. Calls to this function with the INSERT_VALUES and ADD_VALUES options cannot be mixed without intervening calls to PETSc's MatAssembly routines.
            * @param mat The matrix
            * @param records The values and their indices
            * @param dof the number of degrees of freedom per node
            * @param mode Either INSERT_VALUES or ADD_VALUES
            * @return an error flag
            * @note records will be cleared inside the function
            */
        //PetscErrorCode petscSetValuesInMatrix(Mat mat, std::vector<MatRecord> &records, unsigned int dof, InsertMode mode) const;
     
        /**@brief: dealloc the petsc vector
         * */  
        PetscErrorCode petscDestroyVec(Vec & vec) const;

        #endif



    #ifdef BUILD_WITH_AMAT
      private:
        std::vector<bool> m_explicitFlags;

      public:
        /**
         * @brief creates a aMat map object from Dendro maps.
         *
         * @tparam DT data type
         * @tparam GI global id type
         * @tparam LI local id type
         * @param meshMaps mesh maps
         * @param dof
         */
        template<typename DT,typename GI,typename LI>
        void allocAMatMaps(par::Maps<DT, GI, LI>*& meshMaps,
                           const std::vector<TreeNode<unsigned, dim>> &octList,
                           const DT *prescribedGhostedBoundaryVals,
                           unsigned int dof=1) const;

        template<typename DT,typename GI,typename LI>
        void deallocAMatMaps(par::Maps<DT, GI, LI>*& meshMaps,unsigned int dof=1) const;

        /**
         * @brief creates an aMat object. (matrix based)
         * @param[in/out] aMat: pointer to aMap object.
         * @param[in/out] meshMaps: pointer to mesh maps.
         */
        template<typename DT,typename GI,typename LI>
        void createAMat(par::aMat<par::aMatBased<DT, GI, LI>, DT, GI, LI> *& aMat, par::Maps<DT, GI, LI>*& meshMaps) const;

        /**
         * @brief creates an aMat object. (matrix free)
         * @param[in/out] aMat: pointer to aMap object.
         * @param[in/out] meshMaps: pointer to mesh maps.
         */
        template<typename DT,typename LI,typename GI>
        void createAMat(par::aMat<par::aMatFree<DT, GI, LI>, DT, GI, LI> *& aMat,par::Maps<DT, GI, LI>*& meshMaps) const;

        template<typename DT,typename LI,typename GI>
        void destroyAMat(par::aMat<par::aMatBased<DT, GI, LI>, DT, GI, LI> *& aMat) const;

        template<typename DT,typename LI,typename GI>
        void destroyAMat(par::aMat<par::aMatFree<DT, GI, LI>, DT, GI, LI> *& aMat) const;

        //------------

        /** @brief Save flags for hybrid traversal-/-aMat matvec.
         * Doesn't really belong in DA.
         * In future, move this to a structure containing both mesh and DA.
         * @param flags : parallel array with the octList,
         *       true for elements to be handled by aMat
         */
        void explicitFlags(const std::vector<bool> &flags);
        const std::vector<bool> & explicitFlags() const;

    #endif//BUILD_WITH_AMAT

};


} // end of namespace ot.


#include "oda.tcc"


#ifdef BUILD_WITH_AMAT
namespace ot
{
  /**
   * @brief creates a aMat map object from Dendro maps.
   *
   * @tparam DT data type
   * @tparam GI global id type
   * @tparam LI local id type
   * @param meshMaps mesh maps
   * @param dof
   */
  template <unsigned int dim>
  template<typename DT,typename GI,typename LI>
  void DA<dim>::allocAMatMaps(par::Maps<DT, GI, LI>*& meshMaps,
                              const std::vector<TreeNode<unsigned, dim>> &octList,
                              const DT *prescribedGhostedBoundaryVals,
                              unsigned int dof) const
  {
    if(this->isActive())
    {
      MPI_Comm acomm = this->getCommActive();

      assert(octList.size() == this->getLocalElementSz());//octList must match construction
      const std::vector<size_t> e2n_cg  = this->createE2NMapping(octList);

      const unsigned int cgSz = this->getTotalNodalSz();
      const LI localElems = this->getLocalElementSz();
      const unsigned int nPe = this->getNumNodesPerElement();
      LI dofPe = nPe*dof; // dof per elem

      LI * dof_per_elem = new LI[localElems];
      for (unsigned int i = 0; i < localElems; ++i)
       dof_per_elem[i] = dofPe;

      // Create dofmap_local ([element][element dof] --> ghosted vec dof),
      // and sm_ghost_id (set of ghost nodes incicent on local elements).
      LI** dofmap_local = new LI*[localElems];
      for(unsigned int i=0; i < localElems; i++)
          dofmap_local[i]=new LI[dof_per_elem[i]];

      std::vector<unsigned int> sm_ghost_id;
      for(unsigned int ele=0; ele < this->getLocalElementSz(); ++ele)
      {
        for(unsigned int node=0; node < nPe; node++)
        {
          const unsigned int cgindx = e2n_cg[ele*nPe + node];

          if (cgindx < this->getLocalNodeBegin()
              || cgindx >= this->getLocalNodeBegin() + this->getLocalNodalSz())
            sm_ghost_id.push_back(cgindx);

          for(unsigned int v=0; v < dof; v++)
            dofmap_local[ele][dof*node+v]= dof * cgindx + v;
        }
      }

      std::sort(sm_ghost_id.begin(),sm_ghost_id.end());
      sm_ghost_id.erase(std::unique(sm_ghost_id.begin(),sm_ghost_id.end()),sm_ghost_id.end());
      const unsigned int valid_local_dof = (this->getLocalNodalSz() + sm_ghost_id.size())*dof;


      // Create local_to_global_dofM
      // (extension of LocalToGlobalMap to dofs)
      const std::vector<RankI> & da_local2global = this->getNodeLocalToGlobalMap();
      std::vector<GI> local_to_global_dofM(cgSz*dof);
      for (size_t ghosted_nIdx = 0; ghosted_nIdx < cgSz; ++ghosted_nIdx)
        for (unsigned v = 0; v < dof; ++v)
          local_to_global_dofM[dof * ghosted_nIdx + v]
            = dof * da_local2global[ghosted_nIdx] + v;
      GI dof_start_global = da_local2global[this->getLocalNodeBegin()]*dof;
      GI dof_end_global   = da_local2global[this->getLocalNodeBegin()+this->getLocalNodalSz()-1]*dof + (dof-1);
      GI total_dof_global = this->getGlobalNodeSz() * dof;

      // Boundary data
      const std::vector<size_t> &ghostedBoundaryIndices = this->getGhostedBoundaryNodeIndices();
      std::vector<GI> global_boundary_dofs(ghostedBoundaryIndices.size() * dof);
      for (size_t ii = 0; ii < ghostedBoundaryIndices.size(); ++ii)
        for (unsigned v = 0; v < dof; ++v)
          global_boundary_dofs[dof * ii + v] =
              dof * da_local2global[ghostedBoundaryIndices[ii]] + v;

      // Define output meshMaps.
      meshMaps = new par::Maps<DT,GI,LI>(acomm);

      meshMaps->set_map(localElems,
          dofmap_local,
          dof_per_elem,
          valid_local_dof,
          local_to_global_dofM.data(),
          dof_start_global,
          dof_end_global,
          total_dof_global);

      meshMaps->set_bdr_map(global_boundary_dofs.data(),
                            const_cast<DT *>( prescribedGhostedBoundaryVals ),  // hack until AMat fixes const
                            global_boundary_dofs.size());

      // cleanup.
      for(unsigned int i=0; i < localElems; i++)
          delete [] dofmap_local[i];
      delete [] dofmap_local;
    }

    return;
  }

  template <unsigned int dim>
  template<typename DT,typename GI,typename LI>
  void DA<dim>::deallocAMatMaps(par::Maps<DT, GI, LI>*& meshMaps,unsigned int dof) const
  {
    delete [] meshMaps->get_DofsPerElem();
  }


  /**
   * @brief creates an aMat object. (matrix based)
   * @param[in/out] aMat: pointer to aMap object.
   * @param[in/out] meshMaps: pointer to mesh maps.
   */
  template <unsigned int dim>
  template<typename DT,typename GI,typename LI>
  void DA<dim>::createAMat(par::aMat<par::aMatBased<DT, GI, LI>, DT, GI, LI> *& aMat, par::Maps<DT, GI, LI>*& meshMaps) const
  {
      aMat=NULL;
      if(this->isActive())
      {
          assert(meshMaps!=NULL);
          aMat = new par::aMatBased<DT, GI, LI>((*meshMaps), par::BC_METH::BC_IMATRIX);
      }

      return;

  }

  /**
   * @brief creates an aMat object. (matrix free)
   * @param[in/out] aMat: pointer to aMap object.
   * @param[in/out] meshMaps: pointer to mesh maps.
   */
  template <unsigned int dim>
  template<typename DT,typename LI,typename GI>
  void DA<dim>::createAMat(par::aMat<par::aMatFree<DT, GI, LI>, DT, GI, LI> *& aMat,par::Maps<DT, GI, LI>*& meshMaps) const
  {
      aMat=NULL;
      if(this->isActive())
      {
          assert(meshMaps!=NULL);
          meshMaps->buildScatterMap();
          aMat = new par::aMatFree<DT, GI, LI>((*meshMaps),par::BC_METH::BC_IMATRIX);
      }

      return;

  }

  template <unsigned int dim>
  template<typename DT,typename LI,typename GI>
  void DA<dim>::destroyAMat(par::aMat<par::aMatBased<DT, GI, LI>, DT, GI, LI> *& aMat) const
  {
      delete aMat;
      aMat=NULL;
  }

  template <unsigned int dim>
  template<typename DT,typename LI,typename GI>
  void DA<dim>::destroyAMat(par::aMat<par::aMatFree<DT, GI, LI>, DT, GI, LI> *& aMat) const
  {
      delete aMat;
      aMat=NULL;
  }

  template <unsigned int dim>
  void DA<dim>::explicitFlags(const std::vector<bool> &flags)
  {
    m_explicitFlags = flags;
  }

  template <unsigned int dim>
  const std::vector<bool> & DA<dim>::explicitFlags() const
  {
    return m_explicitFlags;
  }

}
#endif//BUILD_WITH_AMAT


#endif // end of DENDRO_KT_ODA_H<|MERGE_RESOLUTION|>--- conflicted
+++ resolved
@@ -493,7 +493,6 @@
         /**@brief returns a const ref to boundary node indices. */
         inline const std::vector<size_t> & getBoundaryNodeIndices() const { return m_uiBdyNodeIds; }
 
-<<<<<<< HEAD
         inline const std::vector<size_t> & getGhostedBoundaryNodeIndices() const { return m_ghostBdyNodeIds; }
 
         inline const size_t numBoundaryNodeIndices() const { return m_uiBdyNodeIds.size(); }
@@ -502,9 +501,8 @@
 
         /**@brief Compute ghosted node ids of nodes on each element. */
         std::vector<size_t> createE2NMapping(const std::vector<TreeNode<unsigned, dim>> &octList) const;
-=======
+
         inline const std::vector<int> & elements_per_node() const;  // ghosted, note petsc wants local
->>>>>>> 33fb809d
 
         /**
           * @brief Creates a ODA vector
