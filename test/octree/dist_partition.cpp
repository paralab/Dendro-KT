--- conflicted
+++ resolved
@@ -85,17 +85,6 @@
   par::Mpi_Gather(&relative_excess, gather_excess.data(), 1, 0, comm);
   if (comm_rank == 0)
   {
-<<<<<<< HEAD
-    printf("Partitioning:\n");
-    for (int r = 0; r < comm_size;)
-    {
-      for (const int e = std::min(comm_size, r + 10); r < e; ++r)
-        printf("  [%2d]:%s%+.2f%%%s",
-            r,
-            (fabs(gather_excess[r]) <= 2*sfc_tol ? GRN : RED),
-            gather_excess[r] * 100, NRM);
-      printf("\n");
-=======
     bool within_tolerance = true;
     for (int r = 0; r < comm_size; ++r)
       within_tolerance &= fabs(gather_excess[r]) <= 2 * sfc_tol;
@@ -112,7 +101,6 @@
               gather_excess[r] * 100, NRM);
         printf("\n");
       }
->>>>>>> 893db601
     }
   }
 
