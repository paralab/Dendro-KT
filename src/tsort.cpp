/**
 * @file:tsort.cpp
 * @author: Masado Ishii  --  UofU SoC,
 * @date: 2018-12-03
 * @brief: Based on work by Milinda Fernando and Hari Sundar.
 * - Algorithms: SC18 "Comparison Free Computations..." TreeSort, TreeConstruction, TreeBalancing
 * - Code: Dendro4 [sfcSort.h] [construct.cpp]
 *
 * My contribution is to extend the data structures to 4 dimensions (or higher).
 */

#include "tsort.h"
#include "octUtils.h"
#include "tnUtils.h"
#include "p2p.h"

#include "filterFunction.h"

#include "meshLoop.h"

#include <vector>
#include <set>


namespace ot
{


//
// SFC_bucketing()
//
//   Based on Dendro4 sfcSort.h SFC_bucketing().
//
template<typename T, unsigned int dim>
void
SFC_Tree<T,dim>:: SFC_bucketing(TreeNode<T,dim> *points,
                          RankI begin, RankI end,
                          LevI lev,
                          SFC_State<dim> sfc,
                          std::array<RankI, 1+nchild(dim)> &outSplitters,
                          RankI &outAncStart,
                          RankI &outAncEnd)
{
  SFC_bucketing_impl<KeyFunIdentity_TN<T,dim>, TreeNode<T,dim>, TreeNode<T,dim>>(
      points, begin, end, lev, sfc,
      KeyFunIdentity_TN<T,dim>(), true, true,
      outSplitters,
      outAncStart, outAncEnd);
}


template<typename T, unsigned int dim>
void
SFC_Tree<T,dim>::SFC_locateBuckets(const TreeNode<T,dim> *points,
                                 RankI begin, RankI end,
                                 LevI lev,
                                 SFC_State<dim> sfc,
                                 std::array<RankI, 1+nchild(dim)> &outSplitters,
                                 RankI &outAncStart,
                                 RankI &outAncEnd)
{
  SFC_locateBuckets_impl<KeyFunIdentity_TN<T,dim>, TreeNode<T,dim>, TreeNode<T,dim>>(
      points, begin, end, lev, sfc,
      KeyFunIdentity_TN<T,dim>(), true, true,
      outSplitters,
      outAncStart, outAncEnd);
}


//
// tsearch_lower_bound()
//
template <typename T, unsigned int dim>
size_t SFC_Tree<T, dim>::tsearch_lower_bound(
    const std::vector<TreeNode<T, dim>> &sortedOcts,
    const TreeNode<T, dim> &key)
{
  return tsearch_equal_range(
      &(*sortedOcts.begin()),
      key,
      0, sortedOcts.size(),
      1, SFC_State<dim>::root()).first;
}


//
// tsearch_upper_bound()
//
template <typename T, unsigned int dim>
size_t SFC_Tree<T, dim>::tsearch_upper_bound(
    const std::vector<TreeNode<T, dim>> &sortedOcts,
    const TreeNode<T, dim> &key)
{
  return tsearch_equal_range(
      &(*sortedOcts.begin()),
      key,
      0, sortedOcts.size(),
      1, SFC_State<dim>::root()).second;
}


//
// tsearch_equal_range()
//
template <typename T, unsigned int dim>
std::pair<size_t, size_t> SFC_Tree<T, dim>::tsearch_equal_range(
      const std::vector<TreeNode<T, dim>> &sortedOcts,
      const TreeNode<T, dim> &key)
{
  return tsearch_equal_range(
      &(*sortedOcts.begin()),
      key,
      0, sortedOcts.size(),
      1, SFC_State<dim>::root());
}


//
// tsearch_equal_range()  (implementation for all 3 bounds)
//
template <typename T, unsigned int dim>
std::pair<size_t, size_t> SFC_Tree<T, dim>::tsearch_equal_range(
      const TreeNode<T, dim> *sortedOcts,
      const TreeNode<T, dim> &key,
      size_t begin, size_t end,
      LevI sLev,
      SFC_State<dim> sfc)
{
  // Keep track of both first greater_or_equal and first greater.
  // If greater is found before equal, then it is also greater_or_equal.
  // The search is over when both have been found, so filled()==true.
  struct ERange {
    bool filled() const { return m_found_geq && m_found_greater; }
    std::pair<size_t, size_t> const pair() { return {m_geq_g[0], m_geq_g[1]}; }

    void equal(const size_t idx_eq) {
      if (m_found_geq) return;
      m_geq_g[0] = idx_eq;
      m_found_geq = true;
    }

    void greater(const size_t idx_greater) {
      if (m_found_greater) return;
      m_geq_g[m_found_geq] = idx_greater;
      m_found_geq = true;
      m_geq_g[1] = idx_greater;
      m_found_greater = true;
    }

    size_t m_geq_g[2];  bool m_found_geq;  bool m_found_greater;

  } range = {{end, end}, false, false};

  using Oct = TreeNode<T, dim>;
  const auto level = [](const Oct &oct) -> LevI { return oct.getLevel(); };
  const auto cnum = [](const Oct &oct, LevI l) -> sfc::ChildNum
      { return sfc::ChildNum(oct.getMortonIndex(l)); };
  const auto coarserLevel = [](const Oct &a, const Oct &b) -> LevI
      { return fminf(a.getLevel(), b.getLevel()); };
  const auto shareSubtree = [](LevI l, const Oct &a, const Oct &b) -> bool
      { return l <= a.getCommonAncestorDepth(b); };

  const Oct * &x = sortedOcts;  // alias for brevity
  LevI lp = sLev - 1;
  size_t i = begin;

  // Pre:  forall(j < i), x[j] < key;
  //       lp <= level(key);
  //       lp == 0  or  subtree{lp}(x[i-1]) == subtree{lp}(key)
  while (i < end && !range.filled())
  {
    if (level(x[i]) < lp or !shareSubtree(lp, x[i], key))
      range.greater(i);
    else
    {
      // Pre: lp <= level(x[i]), level(key);
      //      subtree{lp}(x[i]) == subtree{lp}(key)
      const LevI lBoth = coarserLevel(x[i], key);
      while (lp < lBoth and shareSubtree(lp + 1, x[i], key))
      {
        sfc = sfc.child_curve(cnum(key, lp + 1));
        ++lp;
      }

      if (lp == lBoth)
        if (level(x[i]) == level(key))
          range.equal(i),  ++i;
        else if (level(x[i]) > level(key))
          range.greater(i);
        else
          ++i;
      else
        if (sfc.child_rank(cnum(x[i], lp + 1))
            > sfc.child_rank(cnum(key, lp + 1)))
          range.greater(i);
        else
          ++i;
    }
  }

  return range.pair();
}





/* Appends info for all keys in subtree and advances both sequences past subtree. */
template <typename T, unsigned int dim>
void overlaps_lower_bound_rec(
    Segment<const TreeNode<T, dim>> &sortedOcts,
    Segment<const TreeNode<T, dim>> &sortedKeys,
    std::vector<size_t> &lineage,
    TreeNode<T, dim> subtree,
    SFC_State<dim> sfc,
    std::vector<size_t> &beginOverlapsBounds,
    std::vector<size_t> &overlapsBounds);

/* Appends lower bound for all keys in subtree and advances both sequences past subtree. */
template <typename T, unsigned int dim>
void lower_bound_rec(
    Segment<const TreeNode<T, dim>> &sortedOcts,
    Segment<const TreeNode<T, dim>> &sortedKeys,
    TreeNode<T, dim> subtree,
    SFC_State<dim> sfc,
    std::vector<size_t> &lowerBounds);




template <typename T, int dim>
Overlaps<T, dim>::Overlaps(
    const std::vector<TreeNode<T, dim>> &sortedOcts,
    const std::vector<TreeNode<T, dim>> &sortedKeys)
  :
    m_sortedOcts(sortedOcts),
    m_sortedKeys(sortedKeys)
{
  /** For each key, returns two things from sortedOcts:
   *    - The index of the first element not less than the key, and
   *    - a list of zero or more indices of ancestor octants (appended).
   *  From these, the subset of sortedOcts overlapping each key can be recovered.
   *  Strict ancestor overlaps may be dispersed in the input,
   *  while inclusive descendant overlaps must occur in a contiguous sequence.
   *
   * @param sortedOcts [in] A sorted list of octants, not necessarily unique.
   * @param sortedKeys [in] A sorted list of octants, not necessarily unique.
   * @param beginOverlaps [out] Begining of segment in overlaps for each key.
   * @param overlaps [out] Concatenated lists of ancestor overlaps and lower bounds.
   */
  using Oct = TreeNode<T, dim>;
  Segment<const Oct> segSortedOcts(&(*sortedOcts.cbegin()), 0, sortedOcts.size());
  Segment<const Oct> segSortedKeys(&(*sortedKeys.cbegin()), 0, sortedKeys.size());
  std::vector<size_t> lineage;
  m_beginOverlaps.clear();
  m_overlaps.clear();

  overlaps_lower_bound_rec<T, dim>(
      segSortedOcts,
      segSortedKeys,
      lineage,
      Oct(),
      SFC_State<dim>::root(),
      m_beginOverlaps,
      m_overlaps);
}

template <typename T, int dim>
void Overlaps<T, dim>::keyOverlaps(
    const size_t keyIdx, std::vector<size_t> &overlapIdxs)
{
  // Index 0 of the search result indicates possible descendant overlaps.
  // Index 1 and above of the search result indicate ancestor overlaps.
  // Put ancestors first to maintain sorted order.
  overlapIdxs.clear();
  keyOverlapsAncestors(keyIdx, overlapIdxs);
  size_t descendant = m_overlaps[m_beginOverlaps[keyIdx] + 0];
  while (descendant < m_sortedOcts.size() &&
         m_sortedKeys[keyIdx].isAncestorInclusive(m_sortedOcts[descendant]))
    overlapIdxs.push_back(descendant++);
}

template <typename T, int dim>
void Overlaps<T, dim>::keyOverlapsAncestors(
    const size_t keyIdx, std::vector<size_t> &overlapIdxs)
{
  // Index 1 and above of the search result indicate ancestor overlaps.
  const size_t listSize =
      (keyIdx < m_beginOverlaps.size() - 1 ?
          m_beginOverlaps[keyIdx + 1] - m_beginOverlaps[keyIdx] :
          m_overlaps.size() - m_beginOverlaps[keyIdx]);

  overlapIdxs.clear();
  for (size_t j = 1; j < listSize; ++j)
    overlapIdxs.push_back(m_overlaps[m_beginOverlaps[keyIdx] + j]);
}

template class Overlaps<unsigned, 2>;
template class Overlaps<unsigned, 3>;
template class Overlaps<unsigned, 4>;




//
// lower_bound()
//
template <typename T, unsigned int dim>
std::vector<size_t> SFC_Tree<T, dim>::lower_bound(
    const std::vector<TreeNode<T, dim>> &sortedOcts,
    const std::vector<TreeNode<T, dim>> &sortedKeys)
{
  assert(isLocallySorted(sortedOcts));
  assert(isLocallySorted(sortedKeys));

  using Oct = TreeNode<T, dim>;
  Segment<const Oct> segSortedOcts(&(*sortedOcts.cbegin()), 0, sortedOcts.size());
  Segment<const Oct> segSortedKeys(&(*sortedKeys.cbegin()), 0, sortedKeys.size());
  std::vector<size_t> lowerBounds;

  lower_bound_rec<T, dim>(
      segSortedOcts,
      segSortedKeys,
      Oct(),
      SFC_State<dim>::root(),
      lowerBounds);

  return lowerBounds;
}

// overlaps_lower_bound_rec()
template <typename T, unsigned int dim>
void overlaps_lower_bound_rec(
    Segment<const TreeNode<T, dim>> &sortedOcts,
    Segment<const TreeNode<T, dim>> &sortedKeys,
    std::vector<size_t> &lineage,
    TreeNode<T, dim> subtree,
    SFC_State<dim> sfc,
    std::vector<size_t> &beginOverlapsBounds,
    std::vector<size_t> &overlapsBounds)
{
  // As leaf(s)
  while (sortedKeys.nonempty() && subtree == *sortedKeys)
  {
    beginOverlapsBounds.push_back(overlapsBounds.size());
    overlapsBounds.push_back(sortedOcts.begin);
    overlapsBounds.insert(overlapsBounds.end(), lineage.begin(), lineage.end());
    ++sortedKeys;
  }
  size_t pushed = 0;
  while (sortedOcts.nonempty() && subtree == *sortedOcts)
  {
    lineage.push_back(sortedOcts.begin);
    ++pushed;
    ++sortedOcts;
  }

  // As subtree
  if (sortedKeys.nonempty() && subtree.isAncestor(*sortedKeys))
  {
    // Traverse child subtrees.
    for (sfc::SubIndex c(0); c < nchild(dim); ++c)
      overlaps_lower_bound_rec<T, dim>(
          sortedOcts, sortedKeys, lineage,
          subtree.getChildMorton(sfc.child_num(c)),
          sfc.subcurve(c),
          beginOverlapsBounds,
          overlapsBounds);
  }
  else
  {
    // Skip subtree in sortedOcts.
    while (sortedOcts.nonempty() && subtree.isAncestor(*sortedOcts))
      ++sortedOcts;
  }
  while (pushed-- > 0)
    lineage.pop_back();
}

// lower_bound_rec()
template <typename T, unsigned int dim>
void lower_bound_rec(
    Segment<const TreeNode<T, dim>> &sortedOcts,
    Segment<const TreeNode<T, dim>> &sortedKeys,
    TreeNode<T, dim> subtree,
    SFC_State<dim> sfc,
    std::vector<size_t> &lowerBounds)
{
  // As leaf(s)
  while (sortedKeys.nonempty() && subtree == *sortedKeys)
  {
    lowerBounds.push_back(sortedOcts.begin);
    ++sortedKeys;
  }
  while (sortedOcts.nonempty() && subtree == *sortedOcts)
  {
    ++sortedOcts;
  }

  // As subtree
  if (sortedKeys.nonempty() && subtree.isAncestor(*sortedKeys))
  {
    // Traverse child subtrees.
    for (sfc::SubIndex c(0); c < nchild(dim); ++c)
      lower_bound_rec<T, dim>(
          sortedOcts, sortedKeys,
          subtree.getChildMorton(sfc.child_num(c)),
          sfc.subcurve(c),
          lowerBounds);
  }
  else
  {
    // Skip subtree in sortedOcts.
    while (sortedOcts.nonempty() && subtree.isAncestor(*sortedOcts))
      ++sortedOcts;
  }
}


//
// removeDescendants()
//
template <typename T, unsigned dim>
void SFC_Tree<T, dim>::removeDescendants(
      std::vector<TreeNode<T, dim>> &sortedOcts,
      const std::vector<TreeNode<T, dim>> &sortedKeys)
{
  const std::vector<size_t> lowerBounds = lower_bound(sortedOcts, sortedKeys);
  size_t kept = 0;
  size_t i = 0;
  for (size_t keyIdx = 0; keyIdx < sortedKeys.size(); ++keyIdx)
  {
    while (i < lowerBounds[keyIdx])
      sortedOcts[kept++] = sortedOcts[i++];
    while (i < sortedOcts.size() &&
           sortedKeys[keyIdx].isAncestorInclusive(sortedOcts[i]))
      ++i;
  }
  while (i < sortedOcts.size())
    sortedOcts[kept++] = sortedOcts[i++];
  sortedOcts.resize(kept);
}

//
// retainDescendants()
//
template <typename T, unsigned dim>
void SFC_Tree<T, dim>::retainDescendants(
      std::vector<TreeNode<T, dim>> &sortedOcts,
      const std::vector<TreeNode<T, dim>> &sortedKeys)
{
  const std::vector<size_t> lowerBounds = lower_bound(sortedOcts, sortedKeys);
  size_t kept = 0;
  size_t i = 0;
  for (size_t keyIdx = 0; keyIdx < sortedKeys.size(); ++keyIdx)
  {
    while (i < lowerBounds[keyIdx])
      ++i;
    while (i < sortedOcts.size() &&
           sortedKeys[keyIdx].isAncestorInclusive(sortedOcts[i]))
      sortedOcts[kept++] = sortedOcts[i++];
  }
  sortedOcts.resize(kept);
}

//
// removeEqual()
//
template <typename T, unsigned dim>
void SFC_Tree<T, dim>::removeEqual(
      std::vector<TreeNode<T, dim>> &sortedOcts,
      const std::vector<TreeNode<T, dim>> &sortedKeys)
{
  const std::vector<size_t> lowerBounds = lower_bound(sortedOcts, sortedKeys);
  size_t kept = 0;
  size_t i = 0;
  for (size_t keyIdx = 0; keyIdx < sortedKeys.size(); ++keyIdx)
  {
    while (i < lowerBounds[keyIdx])
      sortedOcts[kept++] = sortedOcts[i++];
    while (i < sortedOcts.size() && sortedOcts[i] == sortedKeys[keyIdx])
      ++i;
  }
  while (i < sortedOcts.size())
    sortedOcts[kept++] = sortedOcts[i++];
  sortedOcts.resize(kept);
}




template<typename T, unsigned int dim>
void
SFC_Tree<T,dim>:: distTreeSort(std::vector<TreeNode<T,dim>> &points,
                          double loadFlexibility,
                          MPI_Comm comm)
{
  int nProc, rProc;
  MPI_Comm_rank(comm, &rProc);
  MPI_Comm_size(comm, &nProc);

  distTreePartition(points, 0, loadFlexibility, comm);
  locTreeSort(&(*points.begin()), 0, points.size(), 0, m_uiMaxDepth, SFC_State<dim>::root());
}



template <typename T, unsigned int dim, typename...X>
void distTreePartition_kway_impl(
    MPI_Comm comm,
    std::vector<TreeNode<T, dim>> &octants,  //keys
    std::vector<X> & ...xs, //values
    const double sfc_tol = 0.3,
    const int kway = KWAY,
    TreeNode<T, dim> root = TreeNode<T, dim>(),
    SFC_State<int(dim)> sfc = SFC_State<int(dim)>::root());

template <typename T, unsigned int dim>
void distTreePartition_kway(
    MPI_Comm comm,
    std::vector<TreeNode<T, dim>> &octants,  //keys
    const double sfc_tol)
{
  distTreePartition_kway_impl<T, dim>(comm, octants, sfc_tol);
}

template <typename T, unsigned int dim, typename X>
void distTreePartition_kway(
    MPI_Comm comm,
    std::vector<TreeNode<T, dim>> &octants,  //keys
    std::vector<X> &xs,                      //values
    const double sfc_tol)
{
  distTreePartition_kway_impl<T, dim, X>(comm, octants, xs, sfc_tol);
}

template <typename T, unsigned int dim, typename X, typename Y>
void distTreePartition_kway(
    MPI_Comm comm,
    std::vector<TreeNode<T, dim>> &octants,  //keys
    std::vector<X> &xs,                      //values
    std::vector<Y> &ys,                      //values
    const double sfc_tol)
{
  distTreePartition_kway_impl<T, dim, X, Y>(comm, octants, xs, ys, sfc_tol);
}


template void distTreePartition_kway( MPI_Comm,
    std::vector<TreeNode<unsigned, 2u>> &,  //keys
    const double);
template void distTreePartition_kway( MPI_Comm,
    std::vector<TreeNode<unsigned, 3u>> &,  //keys
    const double);
template void distTreePartition_kway( MPI_Comm,
    std::vector<TreeNode<unsigned, 4u>> &,  //keys
    const double);

template void distTreePartition_kway( MPI_Comm,
    std::vector<TreeNode<unsigned, 2u>> &,  //keys
    std::vector<TNPoint<unsigned, 2u>> &,   //values
    const double);
template void distTreePartition_kway( MPI_Comm,
    std::vector<TreeNode<unsigned, 3u>> &,  //keys
    std::vector<TNPoint<unsigned, 3u>> &,   //values
    const double);
template void distTreePartition_kway( MPI_Comm,
    std::vector<TreeNode<unsigned, 4u>> &,  //keys
    std::vector<TNPoint<unsigned, 4u>> &,   //values
    const double);

template void distTreePartition_kway( MPI_Comm,
    std::vector<TreeNode<unsigned, 2u>> &,  //keys
    std::vector<TNPoint<unsigned, 2u>> &,   //values
    std::vector<TreeNode<unsigned, 2u>> &,  //values
    const double);
template void distTreePartition_kway( MPI_Comm,
    std::vector<TreeNode<unsigned, 3u>> &,  //keys
    std::vector<TNPoint<unsigned, 3u>> &,   //values
    std::vector<TreeNode<unsigned, 3u>> &,  //values
    const double);
template void distTreePartition_kway( MPI_Comm,
    std::vector<TreeNode<unsigned, 4u>> &,  //keys
    std::vector<TNPoint<unsigned, 4u>> &,   //values
    std::vector<TreeNode<unsigned, 4u>> &,  //values
    const double);



template <int nbuckets>
using Buckets = std::array<size_t, nbuckets + 1>;

// imported from restart:test/restart/restart.cpp
// future: move implementation to where it belongs.
template <typename T, unsigned int dim>
inline Buckets<nchild(dim)+1> bucket_sfc(
    TreeNode<T, dim> *xs, size_t begin, size_t end, int child_level, const SFC_State<int(dim)> sfc)
{
  using X = TreeNode<T, dim>;
  constexpr int nbuckets = nchild(dim) + 1;
  Buckets<nbuckets> sfc_buckets = {};            // Zeros
  {
    Buckets<nbuckets> buckets = {};
    const auto pre_bucket = [=](const X &oct) -> int {
        return (oct.getLevel() >= child_level) + oct.getMortonIndex(child_level);
    };  // Easy to compute bucket, will permute counts later.

    for (size_t i = begin; i < end; ++i)         // Count.
      ++buckets[pre_bucket(xs[i])];

    // Permuted prefix sum.
    buckets[1 + sfc.child_num(sfc::SubIndex(0))] += buckets[0];
    for (sfc::SubIndex s(1); s < nchild(dim); ++s)
      buckets[1 + sfc.child_num(s)] += buckets[1 + sfc.child_num(s.minus(1))];

    static std::vector<X> copies;
    copies.resize(end - begin);

    for (size_t i = end; i-- > begin; ) // backward
      copies[--buckets[pre_bucket(xs[i])]] = xs[i];
    for (size_t i = begin; i < end; ++i)
      xs[i] = copies[i - begin];

    for (sfc::SubIndex s(0); s < nchild(dim); ++s)    // Permute.
      sfc_buckets[1 + s] = begin + buckets[1 + sfc.child_num(s)];
    sfc_buckets[0] = begin;
    sfc_buckets[nbuckets] = end;
  }
  return sfc_buckets;
}

// adapted for companions
template <typename T, unsigned int dim, typename...Y>
inline Buckets<nchild(dim)+1> bucket_sfc(
    TreeNode<T, dim> *xs, Y* ...ys, size_t begin, size_t end, int child_level, const SFC_State<int(dim)> sfc)
{
  using X = TreeNode<T, dim>;
  constexpr int nbuckets = nchild(dim) + 1;
  Buckets<nbuckets> sfc_buckets = {};            // Zeros
  {
    Buckets<nbuckets> buckets = {};
    const auto pre_bucket = [=](const X &oct) -> int {
        return (oct.getLevel() >= child_level) + oct.getMortonIndex(child_level);
    };  // Easy to compute bucket, will permute counts later.

    for (size_t i = begin; i < end; ++i)         // Count.
      ++buckets[pre_bucket(xs[i])];

    // Permuted prefix sum.
    buckets[1 + sfc.child_num(sfc::SubIndex(0))] += buckets[0];
    for (sfc::SubIndex s(1); s < nchild(dim); ++s)
      buckets[1 + sfc.child_num(s)] += buckets[1 + sfc.child_num(s.minus(1))];

    static std::vector<char> copies;
    copies.resize((end - begin) * std::max({sizeof(X), sizeof(Y)...}));
    X* copy_x = (X*) &(*copies.begin());

    const auto copy_payload = [&](auto *values) {   // need c++14
      Buckets<nbuckets> ybuckets = buckets;
      decltype(values) copy_y = decltype(values)(&(*copies.begin()));
      for (size_t i = end; i-- > begin; ) // backward
        copy_y[--ybuckets[pre_bucket(xs[i])]] = values[i];
      for (size_t i = begin; i < end; ++i)
        values[i] = copy_y[i - begin];
    };
    { int expand_cpp14[] = {(copy_payload(ys), 0)...}; }

    for (size_t i = end; i-- > begin; ) // backward
      copy_x[--buckets[pre_bucket(xs[i])]] = xs[i];
    for (size_t i = begin; i < end; ++i)
      xs[i] = copy_x[i - begin];

    for (sfc::SubIndex s(0); s < nchild(dim); ++s)    // Permute.
      sfc_buckets[1 + s] = begin + buckets[1 + sfc.child_num(s)];
    sfc_buckets[0] = begin;
    sfc_buckets[nbuckets] = end;
  }
  return sfc_buckets;
}


class DistPartPlot
{
  private:
    MPI_Comm m_comm;
    int m_comm_size;
    int m_comm_rank;

    long long unsigned m_Ng;
    int m_fine_level;
    int m_row = 0;
    int m_obj = 0;

    std::ofstream m_file;
    std::string m_root_name;

    static const char * color(int r) {
        const int NCOLORS = 8;
        const char * const palette[NCOLORS] =
            {"E41A1C",
             "377EB8",
             "4DAF4A",
             "984EA3",
             "FF7F00",
             "FFFF33",
             "A65628",
             "F781BF"};
        return palette[r % NCOLORS];
    }

    static const char * white() { return "FFFFFF"; }
    static const char * black() { return "000000"; }
    static const char * dark_grey() { return "333333"; }
    static const char * light_grey() { return "AAAAAA"; }

    struct X { double min; double max;  explicit X(double m, double M) : min(m), max(M) {} };
    struct Y { double min; double max;  explicit Y(double m, double M) : min(m), max(M) {} };

    void rectangle_obj(X x, Y y, const char *color, int object)
    {
      const double pad = 0;
      m_file << "set object " << 1 + object << " rect from "
             << x.min + pad << "," << y.min + pad << " to "
             << x.max - pad << "," << y.max - pad
             << " back"
             << " fillcolor rgb \"#" << color << "\""
             << " linewidth 1"
             << "\n";
    }

    void rectangle_all(X x, Y y, const char *color)
    {
      rectangle_obj(x, y, color, m_obj + m_comm_rank);
      m_obj += m_comm_size;
    }

    void rectangle_root(X x, Y y, const char *color)
    {
      if (m_comm_rank == 0)
        rectangle_obj(x, y, color, m_obj);
      m_obj++;
    }

  public:
    // DistPartPlot()
    DistPartPlot(long long unsigned Ng, int nblocks, int fine_level, const std::string &fileprefix, MPI_Comm comm)
      : m_comm(comm),
        m_Ng(Ng),
        m_fine_level(fine_level),
        m_root_name(fileprefix + "_root.txt")
    {
      MPI_Comm_size(comm, &m_comm_size);
      MPI_Comm_rank(comm, &m_comm_rank);

      if (m_comm_rank == 0)
      {
        std::ofstream rootFile(m_root_name);
        rootFile << "set title \"" << fileprefix << "\"\n";
        for (int r = 0; r < m_comm_size; ++r)
          rootFile << "load \"" << fileprefix << "_" << r << ".txt\"\n";
        /// rootFile << "set size square\n";
        rootFile << "set key off\n";
        rootFile << "set xrange [0:" << m_Ng << "]\n";
        rootFile << "set yrange [" << -1 - fine_level << ":" << 1 + fine_level << "]\n";
        rootFile << "plot 0\n";
        rootFile << "pause mouse keypress\n";
        rootFile.close();
      }

      m_file.open(fileprefix + "_" + std::to_string(m_comm_rank) + ".txt");

      // Splitters.
      const auto ideal = [=](int blk) { return blk * Ng / nblocks; };
      for (int blk = 0; blk < nblocks; ++blk)
      {
        rectangle_root(X(ideal(blk), ideal(blk+1)), Y(0,1), white());
        rectangle_root(X(ideal(blk), ideal(blk+1)), Y(-1,0), white());
      }
    }

    // close()
    void close()
    {
      m_file.close();

      if (m_comm_rank == 0)
        fprintf(stderr, "Run `gnuplot %s`\n", m_root_name.c_str());
    }

    // ~DistPartPlot()
    ~DistPartPlot()  { close(); }

    using LLU = long long unsigned;

<<<<<<< HEAD
//
// locTreeCompletion()
//
template <typename T, unsigned int D>
void
SFC_Tree<T,D>:: locTreeCompletion(TreeNode<T,D> *points,
                                  std::vector<TreeNode<T,D>> &tree,
                                  RankI begin, RankI end,
                                  LevI sLev,
                                  LevI eLev,
                                  RotI pRot,
                                  TreeNode<T,D> pNode)
{
  if (end <= begin) { return; }

  constexpr char numChildren = TreeNode<T,D>::numChildren;
  constexpr unsigned int rotOffset = 2*numChildren;  // num columns in rotations[].

  using TreeNode = TreeNode<T,D>;

  // Reorder the buckets on sLev (current level).
  std::array<RankI, numChildren+1> tempSplitters;
  RankI ancStart, ancEnd;
  SFC_bucketing(points, begin, end, sLev, pRot, tempSplitters, ancStart, ancEnd);

  const ChildI * const rot_perm = &rotations[pRot*rotOffset + 0*numChildren];
  const RotI * const orientLookup = &HILBERT_TABLE[pRot*numChildren];

  TreeNode cNode = pNode.getFirstChildMorton();

  if (sLev < eLev)  // This means eLev is further from the root level than sLev.
  {
    for (char child_sfc = 0; child_sfc < numChildren; child_sfc++)
    {
      ChildI child = rot_perm[child_sfc];
      RotI cRot = orientLookup[child];
      cNode.setMortonIndex(child);

      if (tempSplitters[child_sfc+1] - tempSplitters[child_sfc+0] > 0
          && points[tempSplitters[child_sfc+0]].getLevel() > cNode.getLevel())
      {
        locTreeCompletion(
            points, tree,
            tempSplitters[child_sfc+0], tempSplitters[child_sfc+1],
            sLev+1, eLev,
            cRot,
            cNode);
      }
      else
      {
        tree.push_back(cNode);
      }
    }
  }
  else
  {
    for (char child_sfc = 0; child_sfc < numChildren; child_sfc++)
    {
      ChildI child = rot_perm[child_sfc];
      cNode.setMortonIndex(child);
      tree.push_back(cNode);
    }
  }

}  // end function


//
// locTreeConstructionWithFilter(points)
//
template <typename T, unsigned int D>
void
SFC_Tree<T,D>:: locTreeConstructionWithFilter(
                                  const ibm::DomainDecider &decider,
                                  TreeNode<T,D> *points,
                                  std::vector<TreeNode<T,D>> &tree,
                                  RankI maxPtsPerRegion,
                                  RankI begin, RankI end,
                                  LevI sLev,
                                  LevI eLev,
                                  RotI pRot,
                                  TreeNode<T,D> pNode)
{
  if (end <= begin) { return; }
=======
    void row(const std::vector<LLU> &global_begin,
             const std::vector<LLU> &global_end,
             const std::vector<LLU> &local_size,
             const std::vector<LLU> &process_offset_end)
    {
      const size_t size = global_begin.size();
      for (size_t i = 0; i < size; ++i)
      {
        rectangle_root(X(global_begin[i], global_end[i]), Y(1+m_row, 1+m_row+1), light_grey());
        rectangle_all(X(global_begin[i] + process_offset_end[i] - local_size[i],
                        global_begin[i] + process_offset_end[i]),
                      Y(-1-m_row-1, -1-m_row),
                      color(m_comm_rank));
      }
      ++m_row;
    }
};
>>>>>>> aa66c173




#define DEBUG_BUCKET_ARRAY 0

template <typename T, int dim>
struct BucketRef
{
  using LLU = long long unsigned;
  LLU              & local_begin;
  LLU              & local_end;
  LLU              & global_begin;
  LLU              & global_end;
  TreeNode<T, unsigned(dim)> & octant;
  SFC_State<dim>   & sfc;
  char             & split;
#if DEBUG_BUCKET_ARRAY
  LLU & local_size;
  LLU & process_offset_end;  // MPI_Scan over local_size
#endif

  void mark_split()         { split = true; }
  bool marked_split() const { return split; }
};

template <typename T, int dim>
struct BucketArray
{
  using LLU = long long unsigned;
  std::vector<LLU>              m_local_begin;
  std::vector<LLU>              m_local_end;
  std::vector<LLU>              m_global_begin;
  std::vector<LLU>              m_global_end;
  std::vector<TreeNode<T, unsigned(dim)>> m_octant;
  std::vector<SFC_State<dim>>   m_sfc;
  std::vector<char>             m_split;
#if DEBUG_BUCKET_ARRAY
  std::vector<LLU>              m_local_size;
  std::vector<LLU>              m_process_offset_end;
#endif
  static LLU s_allreduce_sz;
  static LLU s_allreduce_ct;

  BucketArray() = default;

  static void reset_log() { s_allreduce_sz = 0;  s_allreduce_ct = 0; }
  static LLU allreduce_sz() { return s_allreduce_sz; }
  static LLU allreduce_ct() { return s_allreduce_ct; }

  BucketRef<T, dim> ref(size_t i)
  {
    return BucketRef<T, dim>{ m_local_begin[i],
                              m_local_end[i],
                              m_global_begin[i],
                              m_global_end[i],
                              m_octant[i],
                              m_sfc[i],
                              m_split[i],
#if DEBUG_BUCKET_ARRAY
                              m_local_size[i],
                              m_process_offset_end[i],
#endif
    };
  }

  void reserve(size_t capacity)
  {
    m_local_begin.reserve(capacity);
    m_local_end.reserve(capacity);
    m_global_begin.reserve(capacity);
    m_global_end.reserve(capacity);
    m_octant.reserve(capacity);
    m_sfc.reserve(capacity);
    m_split.reserve(capacity);
#if DEBUG_BUCKET_ARRAY
    m_local_size.reserve(capacity);
    m_process_offset_end.reserve(capacity);
#endif
  }

  void reset()
  {
    m_local_begin.clear();
    m_local_end.clear();
    m_global_begin.clear();
    m_global_end.clear();
    m_octant.clear();
    m_sfc.clear();
    m_split.clear();
#if DEBUG_BUCKET_ARRAY
    m_local_size.clear();
    m_process_offset_end.clear();
#endif
  }

  void reset(size_t size, TreeNode<T, unsigned(dim)> octant, SFC_State<dim> sfc)
  {
    reset();
    m_local_begin.push_back(0);
    m_local_end.push_back(size);
    m_global_begin.push_back(0);
    m_global_end.push_back(0);
    m_octant.push_back(octant);
    m_sfc.push_back(sfc);
    m_split.push_back(false);
#if DEBUG_BUCKET_ARRAY
    m_local_size.push_back(size);
    m_process_offset_end.push_back(0);
#endif
  }

  void push_children(const BucketRef<T, dim> parent, Buckets<1+nchild(dim)> &children)
  {
    const TreeNode<T, unsigned(dim)> oct = parent.octant;
    const SFC_State<dim> sfc = parent.sfc;
    for (sfc::SubIndex s(0); s < nchild(dim); ++s)
    {
      m_local_begin.push_back(children[1+s]);  // assume ancestors front
      m_local_end.push_back(children[1+s+1]);
      m_global_begin.push_back(0);
      m_global_end.push_back(0);
      m_octant.push_back(oct.getChildMorton(sfc.child_num(s)));
      m_sfc.push_back(sfc.subcurve(s));
      m_split.push_back(false);
#if DEBUG_BUCKET_ARRAY
      m_local_size.push_back(children[1+s+1] - children[1+s]);
      m_process_offset_end.push_back(0);
#endif
    }
  }

  void all_reduce(MPI_Comm comm)
  {
    par::Mpi_Allreduce(&(*m_local_begin.begin()), &(*m_global_begin.begin()), size(), MPI_SUM, comm);
    par::Mpi_Allreduce(&(*m_local_end.begin()), &(*m_global_end.begin()), size(), MPI_SUM, comm);
#if DEBUG_BUCKET_ARRAY
    par::Mpi_Scan(&(*m_local_size.begin()), &(*m_process_offset_end.begin()), size(), MPI_SUM, comm);
#endif
    s_allreduce_sz += size();
    s_allreduce_ct += 2;
  }

  void plot(DistPartPlot &plot)
  {
#if DEBUG_BUCKET_ARRAY
    plot.row(m_global_begin, m_global_end, m_local_size, m_process_offset_end);
#endif
  }

  size_t size() const { return m_local_begin.size(); }

  struct Iterator
  {
    BucketArray & m_bucket_array;
    size_t m_i;

    Iterator & operator++() { ++m_i; return *this; }
    BucketRef<T, dim> operator*() { return m_bucket_array.ref(m_i); }
    bool operator!=(const Iterator &that) const { return m_i != that.m_i; }
  };

  Iterator begin() { return Iterator{*this, 0u}; }
  Iterator end()   { return Iterator{*this, size()}; }
};
template <typename T, int dim>  long long unsigned BucketArray<T, dim>::s_allreduce_sz = 0;
template <typename T, int dim>  long long unsigned BucketArray<T, dim>::s_allreduce_ct = 0;

#undef DEBUG_BUCKET_ARRAY


template <typename T, unsigned int dim, typename...X>
void distTreePartition_kway_impl(
    MPI_Comm comm,
    std::vector<TreeNode<T, dim>> &octants,
    std::vector<X> & ...xs,
    const double sfc_tol,
    const int kway,
    TreeNode<T, dim> root,
    SFC_State<int(dim)> sfc)
{
  int comm_size, comm_rank;
  MPI_Comm_size(comm, &comm_size);
  MPI_Comm_rank(comm, &comm_rank);
  int nblocks = std::min(comm_size, kway);

  const MPI_Comm comm_in = comm;
  const int comm_size_in = comm_size;
  const int comm_rank_in = comm_rank;

  using LLU = long long unsigned;
  const size_t kway_roundup = binOp::next_power_of_pow_2_dim<dim>(kway);
  assert(kway_roundup > 0);

  const int local_coarsest_level = (octants.size() == 0 ? m_uiMaxDepth :
      std::min_element(octants.begin(), octants.end(),
        [](const TreeNode<T, dim> &a, const TreeNode<T, dim> &b) {
          return a.getLevel() < b.getLevel();
        })->getLevel());
  const int global_coarsest_level = par::mpi_min(local_coarsest_level, comm_in);

  BucketArray<T, int(dim)> parent_buckets,  child_buckets;
  parent_buckets.reserve(kway_roundup * nchild(dim));
  child_buckets.reserve(kway_roundup * nchild(dim));

  using par::P2PPartners;
  using par::P2PScalar;
  using par::P2PMeta;
  P2PPartners p2p_partners;  p2p_partners.reserve(kway, 2 * kway);
  P2PScalar<> p2p_sizes;     p2p_sizes.reserve(kway, 2 * kway);
  P2PMeta p2p_meta;          p2p_meta.reserve(kway, 2 * kway, 1 + sizeof...(xs));

  std::vector<MPI_Comm> to_be_freed;

  const auto bucket_split = [](
      std::vector<TreeNode<T, dim>> &v,
      std::vector<X> &...w,
      BucketRef<T, int(dim)> b)
  {
    return bucket_sfc<T, dim, X...>(
        &(*v.begin()),
        (&(*w.begin()))...,
        b.local_begin,
        b.local_end,
        b.octant.getLevel() + 1,
        b.sfc);
    //future: use locate instead of bucketing if octants is already sorted.
  };

  // Splitters.
  std::vector<size_t> local_block;
  local_block.reserve(kway + 1);

  std::string plot_prefix = "partition";

  while (nblocks > 1)
  {
    LLU Ng;
    LLU const Nl = octants.size();
    par::Mpi_Allreduce(&Nl, &Ng, 1, MPI_SUM, comm);

    parent_buckets.reset(octants.size(), root, sfc);
    child_buckets.reset();

    // Initial buckets.
    int depth = 0;
    for (; depth + root.getLevel() < global_coarsest_level and (1 << (depth*dim)) < nblocks; ++depth)
    {
      child_buckets.reset();
      for (BucketRef<T, int(dim)> b : parent_buckets)
      {
        const size_t split_sz = nchild(dim) + 1;
        Buckets<split_sz> split = bucket_split(octants, xs..., b);
        child_buckets.push_children(b, split);
      }
      std::swap(child_buckets, parent_buckets);
    }
    const int initial_depth = depth;

    /// DistPartPlot plot(Ng, nblocks, m_uiMaxDepth - initial_depth, plot_prefix, comm);

    // Allreduce parents to get global begins of parents.
    parent_buckets.all_reduce(comm);
    /// parent_buckets.plot(plot);

    // Mapping of splitters within array, induces mapping within buckets.
    const auto ideal =    [=](int blk) { assert(blk <= nblocks); return blk * Ng / nblocks; };
    const auto ideal_sz = [=](int blk) { assert(blk <= nblocks); return ideal(blk + 1) - ideal(blk); };
    const auto next_blk = [=](LLU item) { assert(item <= Ng);    return int((item * nblocks + Ng - 1) / Ng); };
    const LLU min_tol =  Ng                / nblocks * sfc_tol;
    const LLU max_tol = (Ng + nblocks - 1) / nblocks * sfc_tol;

    const auto too_wide = [=](LLU begin, LLU end) -> bool {
      const bool wider_than_margins = end - begin > 2 * min_tol + 1;
      const LLU margin_left = begin + min_tol < end ? begin + min_tol + 1 : end;
      const LLU margin_right = end >= min_tol ? end - min_tol : 0;
      const int far_blk_begin = next_blk(margin_left);
      const int far_blk_end = next_blk(margin_right);
      return wider_than_margins and far_blk_begin < far_blk_end;
    };

    const auto local_block_sz = [&](int blk) {
      assert(blk < nblocks);
      return local_block[blk+1] - local_block[blk];
    };

    // Mapping of tasks within blocks.
    const auto block_to_task =  [=](int blk) { return blk * comm_size / nblocks; };
    const auto block_tasks =    [=](int blk) { return block_to_task(blk+1) - block_to_task(blk); };
    const auto blk_id_to_task = [=](int blk, int blk_id) { return block_to_task(blk) + blk_id; };

    const auto task_to_block_ =  [=](int task) { return ((task + 1) * nblocks - 1) / comm_size; };
    const auto task_to_block = [=](int task) {
      int blk = task_to_block_(task);
      assert(block_to_task(blk) <= task and task < block_to_task(blk+1));
      return blk;
    };

    const int self_blk = task_to_block(comm_rank);
    const int self_blk_id = comm_rank - block_to_task(self_blk);

    const auto dest_blk_id =  [=](int blk) { return self_blk_id % block_tasks(blk); };//future: more balanced
    const auto src_blk_id =   [=](int blk, int src) { return src == 0 ? self_blk_id : block_tasks(self_blk); };
    const auto srcs_per_blk = [=](int blk) {
      if (self_blk_id == block_tasks(blk)) return 0;
      if (self_blk_id == 0 and block_tasks(blk) > block_tasks(self_blk)) return 2;
      else return 1;
    };

    // Splitters
    local_block.clear();
    local_block.resize(nblocks + 1, -1);
    local_block[nblocks] = octants.size();

    // commit()
    const auto commit = [&](int blk, const BucketRef<T, int(dim)> b) {
        assert(blk < nblocks);
        assert(b.global_begin <= ideal(blk) and ideal(blk) <= b.global_end);
        const LLU dist_begin = ideal(blk) - b.global_begin;
        const LLU dist_end = b.global_end - ideal(blk);
        local_block[blk] = (dist_begin <= dist_end ? b.local_begin : b.local_end);
    };

    // Keep splitting buckets to tolerance or until max depth reached.
    for (; parent_buckets.size() > 0 and depth + root.getLevel() < m_uiMaxDepth; ++depth)
    {
      child_buckets.reset();

      // If all splitters acceptable or there are none, commit. Else, split.
      for (BucketRef<T, int(dim)> b : parent_buckets)
      {
        if (not too_wide(b.global_begin, b.global_end))
        {
          const int begin = next_blk(b.global_begin);
          const int end = next_blk(b.global_end);
          for (int blk = begin; blk < end; ++blk)
            commit(blk, b);
        }
        else
        {
          b.mark_split();
          const size_t split_sz = nchild(dim) + 1;
          Buckets<split_sz> split = bucket_split(octants, xs..., b);
          child_buckets.push_children(b, split);
        }
      }

      // Allreduce children to get global begins of children.
      child_buckets.all_reduce(comm);
      /// child_buckets.plot(plot);

      // Commit any splitters that are not inheritted by children.
      size_t cb = 0;
      for (BucketRef<T, int(dim)> b : parent_buckets)
        if (b.marked_split())
        {
          const int parent_begin = next_blk(b.global_begin);
          const int child_begin = next_blk(child_buckets.ref(cb).global_begin);
          for (int blk = parent_begin; blk < child_begin; ++blk)
            commit(blk, b);
          cb += nchild(dim);
        }

      std::swap(parent_buckets, child_buckets);
    }

    // If ran out of levels, commit any remaining splitters.
    for (const BucketRef<T, int(dim)> b : parent_buckets)
    {
      const int begin = next_blk(b.global_begin);
      const int end = next_blk(b.global_end);
      for (int blk = begin; blk < end; ++blk)
        commit(blk, b);
    }

    // Validate splitters.
    assert((std::find(local_block.begin(), local_block.end(), -1) == local_block.end()));
    assert(std::is_sorted(local_block.begin(), local_block.end()));


    // Exchange data to match block boundaries.

    int total_srcs = 0;
    for (int blk = 0; blk < nblocks; ++blk)
      if (blk != self_blk)
        total_srcs += srcs_per_blk(blk);

    assert(par::mpi_sum(total_srcs, comm) == comm_size * (nblocks - 1));

    p2p_partners.reset(nblocks - 1, total_srcs, comm);
    p2p_sizes.reset(&p2p_partners);
    p2p_meta.reset(&p2p_partners);

    for (int blk = 0, dst_idx = 0; blk < nblocks; ++blk)
      if (blk != self_blk)
      {
        p2p_partners.dest(dst_idx, blk_id_to_task(blk, dest_blk_id(blk)));
        p2p_sizes.send(dst_idx, local_block_sz(blk));
        p2p_meta.schedule_send(dst_idx, local_block_sz(blk), local_block[blk]);
        dst_idx++;
      }

    for (int blk = 0, src_idx = 0; blk < nblocks; ++blk)
      if (blk == self_blk)
        p2p_meta.self_size(src_idx, local_block[self_blk+1] - local_block[self_blk]);
      else
        for (int s = 0; s < srcs_per_blk(blk); ++s)
        {
          p2p_partners.src(src_idx, blk_id_to_task(blk, src_blk_id(blk, s)));
          p2p_meta.recv_size(src_idx,  p2p_sizes.recv(src_idx));
          src_idx++;
        }

    p2p_meta.tally_recvs();


    // For variadic templates, reuse pack argument vector.
    // Make more space at the end, send from beginning, receive to end.
    // Copy to self block place in receiving segment.

    const size_t old_sz = Nl;
    const size_t receiving = p2p_meta.recv_total();
    const size_t copy_to = p2p_meta.self_offset();
    const size_t copying = local_block[self_blk+1] - local_block[self_blk];
    const size_t new_sz = receiving + copying;
    assert(par::mpi_sum(LLU(new_sz), comm) == Ng);

    octants.resize(old_sz + new_sz);
    p2p_meta.send(&octants[0]);
    DENDRO_FOR_PACK(xs.resize(old_sz + new_sz));
    DENDRO_FOR_PACK(p2p_meta.send(&xs[0]));

    // Copy local segment to self block position.
    std::copy_n(&octants[local_block[self_blk]], copying, &octants[old_sz + copy_to]);
    DENDRO_FOR_PACK(std::copy_n(&xs[local_block[self_blk]], copying, &xs[old_sz + copy_to]));

    // Receive remote segments into end segment.
    p2p_meta.recv(&octants[old_sz]);
    DENDRO_FOR_PACK(p2p_meta.recv(&xs[old_sz]));

    p2p_sizes.wait_all();
    p2p_meta.wait_all();
    // Do not move the send buffer until finished sending!
    octants.erase(octants.begin(), octants.begin() + old_sz);
    DENDRO_FOR_PACK(xs.erase(xs.begin(), xs.begin() + old_sz));

    plot_prefix += "_" + std::to_string(self_blk);

    if (comm_size > kway)
    {
      MPI_Comm new_comm;
      MPI_Comm_split(comm, self_blk, self_blk_id, &new_comm);
      to_be_freed.push_back(new_comm);

      comm = new_comm;
      MPI_Comm_size(comm, &comm_size);
      MPI_Comm_rank(comm, &comm_rank);
      nblocks = std::min(comm_size, kway);
    }
    else
      break;  // Avoid splitting comm at the very end.
  }

  for (MPI_Comm new_comm : to_be_freed)
    MPI_Comm_free(&new_comm);
}


template<typename T, unsigned int dim>
void
SFC_Tree<T,dim>:: distTreePartition(std::vector<TreeNode<T,dim>> &points,
                          unsigned int,
                          double loadFlexibility,
                          MPI_Comm comm)
{
  distTreePartition(points, loadFlexibility, comm);
}

template<typename T, unsigned int dim>
void
SFC_Tree<T,dim>:: distTreePartition(std::vector<TreeNode<T,dim>> &points,
                          double loadFlexibility,
                          MPI_Comm comm)
{
  int nProc, rProc;
  MPI_Comm_rank(comm, &rProc);
  MPI_Comm_size(comm, &nProc);

  if (nProc == 1)
    return;

  distTreePartition_kway(comm, points, loadFlexibility);
}

//
// locTreeConstruction()
//
template <typename T, unsigned int dim>
void
locTreeConstruction_rec(TreeNode<T,dim> *points,
                                  std::vector<TreeNode<T,dim>> &tree,
                                  RankI maxPtsPerRegion,
                                  RankI begin, RankI end,
                                  LevI sLev,
                                  LevI eLev,
                                  SFC_State<dim> sfc,
                                  TreeNode<T,dim> pNode);

template <typename T, unsigned int dim>
void
SFC_Tree<T,dim>:: locTreeConstruction(TreeNode<T,dim> *points,
                                  std::vector<TreeNode<T,dim>> &tree,
                                  RankI maxPtsPerRegion,
                                  RankI begin, RankI end,
                                  LevI sLev,
                                  LevI eLev,
                                  SFC_State<dim> sfc,
                                  TreeNode<T,dim> pNode)
{
  locTreeConstruction_rec<T, dim>(points, tree, maxPtsPerRegion, begin, end, sLev, eLev, sfc, pNode);
}

template <typename T, unsigned int dim>
void
locTreeConstruction_rec(TreeNode<T,dim> *points,
                                  std::vector<TreeNode<T,dim>> &tree,
                                  RankI maxPtsPerRegion,
                                  RankI begin, RankI end,
                                  LevI sLev,
                                  LevI eLev,
                                  SFC_State<dim> sfc,
                                  TreeNode<T,dim> pNode)
{
  // Most of this code is copied from locTreeSort().

  if (end <= begin) { return; }

  constexpr char numChildren = nchild(dim);

  // Reorder the buckets on sLev (current level).
  std::array<RankI, numChildren+1> tempSplitters;
  RankI ancStart, ancEnd;
  SFC_Tree<T, dim>::SFC_bucketing(points, begin, end, sLev, sfc, tempSplitters, ancStart, ancEnd);
  // The array `tempSplitters' has numChildren+2 slots, which includes the
  // beginning, middles, and end of the range of children, and ancestors are in front.

  TreeNode<T,dim> cNode = pNode.getFirstChildMorton();

  if (sLev < eLev)  // This means eLev is further from the root level than sLev.
  {
    // We satisfy the completeness property because we iterate over
    // all possible children here. For each child, append either
    // a leaf orthant or a non-empty complete subtree.
    for (sfc::SubIndex child_sfc(0); child_sfc < numChildren; ++child_sfc)
    {
      cNode.setMortonIndex(sfc.child_num(child_sfc));

      if (tempSplitters[child_sfc+1] - tempSplitters[child_sfc+0] > maxPtsPerRegion)
      {
        // Recursively build a complete sub-tree out of this bucket's points.
        // Use the splitters to specify ranges for the next level of recursion.
        locTreeConstruction_rec<T, dim>(
            points, tree, maxPtsPerRegion,
            tempSplitters[child_sfc+0], tempSplitters[child_sfc+1],
            sLev+1, eLev,
            sfc.subcurve(child_sfc),
            cNode);
      }
      else
      {
        // Append a leaf orthant.
        tree.push_back(cNode);
      }
    }
  }
  else   // We have reached eLev. Violate `maxPtsPerRegion' to satisfy completeness.
  {
    for (sfc::SubIndex child_sfc(0); child_sfc < numChildren; ++child_sfc)
    {
      cNode.setMortonIndex(sfc.child_num(child_sfc));
      tree.push_back(cNode);
    }
  }

}  // end function


template <typename T, unsigned int dim>
void SFC_Tree<T, dim>::locCompleteResolved(
      const TreeNode<T, dim> *octants,
      std::vector<TreeNode<T, dim>> &tree,
      RankI begin, RankI end,
      SFC_State<dim> sfc,
      TreeNode<T,dim> pNode)
{
  if (end <= begin)  // No required resolution.
  {
    tree.push_back(pNode);
    return;
  }

  // Find buckets on sLev (current level).
  std::array<RankI, nchild(dim)+1> tempSplitters;
  RankI ancStart, ancEnd;
  SFC_locateBuckets(octants, begin, end, pNode.getLevel()+1, sfc, tempSplitters, ancStart, ancEnd);

  if (ancStart < ancEnd)        // Reached required resolution.
    tree.push_back(pNode);
  else                          // Keep subdividing.
    for (sfc::SubIndex child_sfc(0); child_sfc < nchild(dim); ++child_sfc)
      locCompleteResolved(
          octants, tree,
          tempSplitters[child_sfc+0], tempSplitters[child_sfc+1],
          sfc.subcurve(child_sfc),
          pNode.getChildMorton(sfc.child_num(child_sfc)));
}






//
// locTreeConstructionWithFilter(points)
//
template <typename T, unsigned int dim>
void
SFC_Tree<T,dim>:: locTreeConstructionWithFilter(
                                  const ibm::DomainDecider &decider,
                                  TreeNode<T,dim> *points,
                                  std::vector<TreeNode<T,dim>> &tree,
                                  RankI maxPtsPerRegion,
                                  RankI begin, RankI end,
                                  LevI sLev,
                                  LevI eLev,
                                  SFC_State<dim> sfc,
                                  TreeNode<T,dim> pNode)
{
  if (end <= begin) { return; }

  constexpr char numChildren = nchild(dim);

  std::array<RankI, numChildren+1> tempSplitters;
  RankI ancStart, ancEnd;
  SFC_bucketing(points, begin, end, sLev, sfc, tempSplitters, ancStart, ancEnd);

  TreeNode<T,dim> cNode = pNode.getFirstChildMorton();

  if (sLev < eLev)  // This means eLev is further from the root level than sLev.
  {
    for (sfc::SubIndex child_sfc(0); child_sfc < numChildren; ++child_sfc)
    {
      cNode.setMortonIndex(sfc.child_num(child_sfc));

      double physCoords[dim];
      double physSize;
      treeNode2Physical(cNode, physCoords, physSize);

      const ibm::Partition childRegion = decider(physCoords, physSize);

      if (childRegion != ibm::IN)
      {
        if (tempSplitters[child_sfc+1] - tempSplitters[child_sfc+0] > maxPtsPerRegion)
        {
          locTreeConstructionWithFilter(
              decider,
              points, tree, maxPtsPerRegion,
              tempSplitters[child_sfc+0], tempSplitters[child_sfc+1],
              sLev+1, eLev,
              sfc.subcurve(child_sfc),
              cNode);
        }
        else
        {
          // Append a leaf orthant.
          tree.push_back(cNode);
        }
      }
    }
  }
  else   // We have reached eLev. Violate `maxPtsPerRegion' to satisfy completeness.
  {
    for (sfc::SubIndex child_sfc(0); child_sfc < numChildren; ++child_sfc)
    {
      cNode.setMortonIndex(sfc.child_num(child_sfc));

      double physCoords[dim];
      double physSize;
      treeNode2Physical(cNode, physCoords, physSize);

      const ibm::Partition childRegion = decider(physCoords, physSize);

      if (childRegion != ibm::IN)
        tree.push_back(cNode);
    }
  }

}  // end function


//
// locTreeConstructionWithFilter()
//
template <typename T, unsigned int dim>
void
SFC_Tree<T,dim>:: locTreeConstructionWithFilter( const ibm::DomainDecider &decider,
                                               bool refineAll,
                                               std::vector<TreeNode<T,dim>> &tree,
                                               LevI sLev,
                                               LevI eLev,
                                               SFC_State<dim> sfc,
                                               TreeNode<T,dim> pNode)
{
  constexpr char numChildren = nchild(dim);

  TreeNode<T,dim> cNode = pNode.getFirstChildMorton();

  if (sLev < eLev)  // This means eLev is further from the root level than sLev.
  {
    for (sfc::SubIndex child_sfc(0); child_sfc < numChildren; ++child_sfc)
    {
      cNode.setMortonIndex(sfc.child_num(child_sfc));

      double physCoords[dim];
      double physSize;
      treeNode2Physical(cNode, physCoords, physSize);

      const ibm::Partition childRegion = decider(physCoords, physSize);

      if (childRegion != ibm::IN)
      {
        if (childRegion == ibm::INTERCEPTED ||
            childRegion == ibm::OUT && refineAll)
        {
          locTreeConstructionWithFilter( decider, refineAll, tree, sLev + 1, eLev, sfc.subcurve(child_sfc), cNode);
        }
        else
        {
          // Append a leaf orthant.
          tree.push_back(cNode);
        }
      }
    }
  }
  else   // sLev == eLev. Append all children.
  {
    for (sfc::SubIndex child_sfc(0); child_sfc < numChildren; ++child_sfc)
    {
      cNode.setMortonIndex(sfc.child_num(child_sfc));

      double physCoords[dim];
      double physSize;
      treeNode2Physical(cNode, physCoords, physSize);

      const ibm::Partition childRegion = decider(physCoords, physSize);

      if (childRegion != ibm::IN)
        tree.push_back(cNode);
    }
  }

}  // end function


template <typename T, unsigned int dim>
void
SFC_Tree<T,dim>:: distTreeConstruction(std::vector<TreeNode<T,dim>> &points,
                                   std::vector<TreeNode<T,dim>> &tree,
                                   RankI maxPtsPerRegion,
                                   double loadFlexibility,
                                   MPI_Comm comm)
{
  int nProc, rProc;
  MPI_Comm_rank(comm, &rProc);
  MPI_Comm_size(comm, &nProc);

  tree.clear();

  // The heavy lifting to globally sort/partition.
  distTreePartition(points, maxPtsPerRegion, loadFlexibility, comm);

  // Instead of locally sorting, locally complete the tree.
  // Since we don't have info about the global buckets, construct from the top.
  const LevI leafLevel = m_uiMaxDepth;
  locTreeConstruction(&(*points.begin()), tree, maxPtsPerRegion,
                      0, (RankI) points.size(),
                      1, leafLevel,         //TODO is sLev 0 or 1?
                      SFC_State<dim>::root(),
                      TreeNode<T,dim>());
  // When (sLev,eLev)==(0,m_uiMaxDepth), nodes with level m_uiMaxDepth+1 are created.
  // This must be leading to incorrect ancestry tests because duplicates do
  // not always get removed properly in that case.

  // We have now introduced duplicate sections of subtrees at the
  // edges of the partition.

  distRemoveDuplicates(tree, loadFlexibility, false, comm);
}

template <typename T, unsigned int D>
void
SFC_Tree<T,D>:: distTreeCompletion(std::vector<TreeNode<T,D>> &points,
                                   std::vector<TreeNode<T,D>> &tree,
                                   double loadFlexibility,
                                   MPI_Comm comm)
{
  int nProc, rProc;
  MPI_Comm_rank(comm, &rProc);
  MPI_Comm_size(comm, &nProc);

  tree.clear();

  // The heavy lifting to globally sort/partition.
  distTreePartition(points, 1, loadFlexibility, comm);  // noSplitThresh not being used anyway?

  const LevI leafLevel = m_uiMaxDepth;
  locTreeCompletion(&(*points.begin()), tree,
                      0, (RankI) points.size(),
                      1, leafLevel,
                      0, TreeNode<T,D>());

  distRemoveDuplicates(tree, loadFlexibility, false, comm);
}


template <typename T, unsigned int dim>
void
SFC_Tree<T,dim>:: distTreeConstructionWithFilter(
    const ibm::DomainDecider &decider,
    std::vector<TreeNode<T,dim>> &points,
    std::vector<TreeNode<T,dim>> &tree,
    RankI maxPtsPerRegion,
    double loadFlexibility,
    MPI_Comm comm)
{
  int nProc, rProc;
  MPI_Comm_rank(comm, &rProc);
  MPI_Comm_size(comm, &nProc);

  tree.clear();

  // The heavy lifting to globally sort/partition.
  distTreePartition(points, maxPtsPerRegion, loadFlexibility, comm);

  // Instead of locally sorting, locally complete the tree.
  // Since we don't have info about the global buckets, construct from the top.
  const LevI leafLevel = m_uiMaxDepth;
  locTreeConstructionWithFilter(decider,
                      &(*points.begin()), tree, maxPtsPerRegion,
                      0, (RankI) points.size(),
                      1, leafLevel,         //TODO is sLev 0 or 1?
                      SFC_State<dim>::root(),
                      TreeNode<T,dim>());

  distRemoveDuplicates(tree, loadFlexibility, false, comm);
}


template <typename T, unsigned int dim>
void
SFC_Tree<T,dim>::distTreeConstructionWithFilter( const ibm::DomainDecider &decider,
                                               bool refineAll,
                                               std::vector<TreeNode<T,dim>> &tree,
                                               LevI eLev,
                                               double loadFlexibility,
                                               MPI_Comm comm)
{
  int nProc, rProc;
  MPI_Comm_rank(comm, &rProc);
  MPI_Comm_size(comm, &nProc);

  constexpr char numChildren = nchild(dim);
  constexpr unsigned int rotOffset = 2*numChildren;  // num columns in rotations[].

  std::vector<TreeNode<T,dim>> leafs;

  struct SubtreeList
  {
    std::vector<TreeNode<T,dim>> oct;
    std::vector<sfc::RotIndex::Type> rot;

    void swap(SubtreeList &other)
    {
      std::swap(this->oct, other.oct);
      std::swap(this->rot, other.rot);
    }

    void clear()
    {
      this->oct.clear();
      this->rot.clear();
    }
  };

  SubtreeList uncommittedSubtrees;
  SubtreeList tmpUncommittedSubtrees;
  SubtreeList refined;

  enum Phase : int {SINGLE_RANK = 0, ALL_RANKS = 1};
  int phase = SINGLE_RANK;

  if (rProc == 0)
  {
    uncommittedSubtrees.oct.push_back(TreeNode<T,dim>());
    uncommittedSubtrees.rot.push_back(0);
  }

  for (int nextLevel = 1; nextLevel <= eLev; ++nextLevel)
  {
    for (size_t ii = 0; ii < uncommittedSubtrees.oct.size(); ++ii)
    {
      const SFC_State<dim> sfc(sfc::RotIndex(uncommittedSubtrees.rot[ii]));
      TreeNode<T,dim> cNode = uncommittedSubtrees.oct[ii].getFirstChildMorton();

      for (sfc::SubIndex child_sfc(0); child_sfc < numChildren; ++child_sfc)
      {
        cNode.setMortonIndex(sfc.child_num(child_sfc));

        double physCoords[dim];
        double physSize;
        treeNode2Physical(cNode, physCoords, physSize);

        const ibm::Partition childRegion = decider(physCoords, physSize);

        if (childRegion != ibm::IN)
        {
          if (childRegion == ibm::INTERCEPTED ||
              childRegion == ibm::OUT && refineAll)
          {
            refined.oct.push_back(cNode);
            refined.rot.push_back(sfc.subcurve(child_sfc).state());
          }
          else
            leafs.push_back(cNode);
        }
      }
    }

    uncommittedSubtrees.clear();
    uncommittedSubtrees.swap(refined);

    if (phase == SINGLE_RANK)
    {
      if (rProc == 0 && uncommittedSubtrees.oct.size() >= nProc)
        phase = ALL_RANKS;

      par::Mpi_Bcast(&phase, 1, 0, comm);
    }

    if (phase == ALL_RANKS
        && par::loadImbalance(uncommittedSubtrees.oct.size(), comm) > loadFlexibility)
    {
      long long int locSz = uncommittedSubtrees.oct.size();
      long long int globSz = 0;
      par::Mpi_Allreduce(&locSz, &globSz, 1, MPI_SUM, comm);
      const size_t newLocSz = globSz / nProc + (rProc < globSz % nProc);
      par::scatterValues(uncommittedSubtrees.oct, tmpUncommittedSubtrees.oct, newLocSz, comm);
      par::scatterValues(uncommittedSubtrees.rot, tmpUncommittedSubtrees.rot, newLocSz, comm);
      uncommittedSubtrees.clear();
      uncommittedSubtrees.swap(tmpUncommittedSubtrees);
    }
  }
  leafs.insert(leafs.end(), uncommittedSubtrees.oct.begin(), uncommittedSubtrees.oct.end());
  distTreeSort(leafs, loadFlexibility, comm);
  tree = leafs;
}



template <typename T, unsigned int dim>
void
SFC_Tree<T,dim>:: distRemoveDuplicates(std::vector<TreeNode<T,dim>> &tree, double loadFlexibility, bool strict, MPI_Comm comm)
{
  int nProc, rProc;
  MPI_Comm_rank(comm, &rProc);
  MPI_Comm_size(comm, &nProc);

  // For now:
  // Rather than do a complicated elimination of duplicates,
  // perform another global sort, removing duplicates locally, and then
  // eliminate at most one duplicate from the end of each processor's partition.

  distTreeSort(tree, loadFlexibility, comm);
  if (!strict)
    locRemoveDuplicates(tree);
  else
    locRemoveDuplicatesStrict(tree);

  // Some processors could end up being empty, so exclude them from communicator.
  MPI_Comm nonemptys;
  MPI_Comm_split(comm, (tree.size() > 0 ? 1 : MPI_UNDEFINED), rProc, &nonemptys);

  if (tree.size() > 0)
  {
    int nNE, rNE;
    MPI_Comm_rank(nonemptys, &rNE);
    MPI_Comm_size(nonemptys, &nNE);

    // At this point, the end of our portion of the tree is possibly a duplicate of,
    // or an ancestor of, the beginning of the next processors portion of the tree.

    // Exchange to test if our end is a duplicate.
    TreeNode<T,dim> nextBegin;
    MPI_Request request;
    MPI_Status status;
    if (rNE > 0)
      par::Mpi_Isend<TreeNode<T,dim>>(&(*tree.begin()), 1, rNE-1, 0, nonemptys, &request);
    if (rNE < nNE-1)
      par::Mpi_Recv<TreeNode<T,dim>>(&nextBegin, 1, rNE+1, 0, nonemptys, &status);

    // If so, delete our end.
    if (rNE > 0)
      MPI_Wait(&request, &status);
    if (rNE < nNE-1 && (tree.back() == nextBegin || !strict && tree.back().isAncestor(nextBegin)))
      tree.pop_back();
  }
  if (nonemptys != MPI_COMM_NULL)
    MPI_Comm_free(&nonemptys);
}


template <typename T, unsigned int dim>
void
SFC_Tree<T,dim>:: locRemoveDuplicates(std::vector<TreeNode<T,dim>> &tnodes)
{
  const TreeNode<T,dim> *tEnd = &(*tnodes.end());
  TreeNode<T,dim> *tnCur = &(*tnodes.begin());
  size_t numUnique = 0;

  while (tnCur < tEnd)
  {
    // Find next leaf.
    TreeNode<T,dim> *tnNext;
    while ((tnNext = tnCur + 1) < tEnd &&
        (*tnCur == *tnNext || tnCur->isAncestor(*tnNext)))
      tnCur++;

    // Move the leaf.
    if (&tnodes[numUnique] < tnCur)
      tnodes[numUnique] = *tnCur;
    numUnique++;

    tnCur++;
  }

  tnodes.resize(numUnique);
}


template <typename T, unsigned int dim>
void
SFC_Tree<T,dim>:: locRemoveDuplicatesStrict(std::vector<TreeNode<T,dim>> &tnodes)
{
  const TreeNode<T,dim> *tEnd = &(*tnodes.end());
  TreeNode<T,dim> *tnCur = &(*tnodes.begin());
  size_t numUnique = 0;

  while (tnCur < tEnd)
  {
    // Find next leaf.
    TreeNode<T,dim> *tnNext;
    while ((tnNext = tnCur + 1) < tEnd &&
        (*tnCur == *tnNext))  // Strict equality only; ancestors retained.
      tnCur++;

    // Move the leaf.
    if (&tnodes[numUnique] < tnCur)
      tnodes[numUnique] = *tnCur;
    numUnique++;

    tnCur++;
  }

  tnodes.resize(numUnique);
}


//
// distCoalesceSiblings()
//
template <typename T, unsigned int dim>
void SFC_Tree<T, dim>::distCoalesceSiblings( std::vector<TreeNode<T, dim>> &tree,
                                           MPI_Comm comm_ )
{
  MPI_Comm comm = comm_;

  int nProc, rProc;
  MPI_Comm_size(comm, &nProc);
  MPI_Comm_rank(comm, &rProc);

  int locDone = false;
  int globDone = false;

  while (!globDone)
  {
    // Exclude self if don't contain any TreeNodes.
    bool isActive = (tree.size() > 0);
    MPI_Comm activeComm;
    MPI_Comm_split(comm, (isActive ? 1 : MPI_UNDEFINED), rProc, &activeComm);
    if (comm != comm_ && comm != MPI_COMM_NULL)
      MPI_Comm_free(&comm);
    comm = activeComm;

    if (!isActive)
      break;

    MPI_Comm_size(comm, &nProc);
    MPI_Comm_rank(comm, &rProc);


    // Assess breakage on front and back.
    TreeNode<T, dim> locFrontParent = tree.front().getParent();
    TreeNode<T, dim> locBackParent = tree.back().getParent();
    bool locFrontIsBroken = false;
    bool locBackIsBroken = false;

    int sendLeft = 0, recvRight = 0;

    int idx = 0;
    while (idx < tree.size()
        && !locFrontIsBroken
        && locFrontParent.isAncestorInclusive(tree[idx]))
    {
      if (tree[idx].getParent() != locFrontParent)
        locFrontIsBroken = true;
      else
        sendLeft++;

      idx++;
    }

    idx = tree.size()-1;
    while (idx >= 0
        && !locBackIsBroken
        && locBackParent.isAncestorInclusive(tree[idx]))
    {
      if (tree[idx].getParent() != locBackParent)
        locBackIsBroken = true;

      idx--;
    }


    // Check with left and right ranks to see if an exchange is needed.
    TreeNode<T, dim> leftParent, rightParent;
    bool leftIsBroken, rightIsBroken;

    bool exchangeLeft = false;
    bool exchangeRight = false;

    constexpr int tagToLeft1 = 72;
    constexpr int tagToRight1 = 73;
    constexpr int tagToLeft2 = 74;
    constexpr int tagToRight2 = 75;
    constexpr int tagToLeft3 = 76;
    constexpr int tagToLeft4 = 77;
    MPI_Status status;

    int leftRank = (rProc > 0 ? rProc - 1 : MPI_PROC_NULL);
    int rightRank = (rProc < nProc-1 ? rProc+1 : MPI_PROC_NULL);

    par::Mpi_Sendrecv(&locFrontParent, 1, leftRank, tagToLeft1,
                      &rightParent, 1, rightRank, tagToLeft1, comm, &status);
    par::Mpi_Sendrecv(&locBackParent, 1, rightRank, tagToRight1,
                      &leftParent, 1, leftRank, tagToRight1, comm, &status);

    par::Mpi_Sendrecv(&locFrontIsBroken, 1, leftRank, tagToLeft2,
                      &rightIsBroken, 1, rightRank, tagToLeft2, comm, &status);
    par::Mpi_Sendrecv(&locBackIsBroken, 1, rightRank, tagToRight2,
                      &leftIsBroken, 1, leftRank, tagToRight2, comm, &status);

    if (rProc > 0)
      exchangeLeft = (!locFrontIsBroken && !leftIsBroken && locFrontParent == leftParent);

    if (rProc < nProc-1)
      exchangeRight = (!locBackIsBroken && !rightIsBroken && locBackParent == rightParent);


    // Do the exchanges. Send to left, recv from right.
    if (!exchangeLeft)
      leftRank = MPI_PROC_NULL;
    if (!exchangeRight)
      rightRank = MPI_PROC_NULL;

    par::Mpi_Sendrecv(&sendLeft, 1, leftRank, tagToLeft3,
                      &recvRight, 1, rightRank, tagToLeft3, comm, &status);

    if (exchangeRight)
    {
      tree.resize(tree.size() + recvRight);
    }

    par::Mpi_Sendrecv(&(*tree.begin()), sendLeft, leftRank, tagToLeft4,
                      &(*tree.end()) - recvRight, recvRight, rightRank, tagToLeft4,
                      comm, &status);

    if (exchangeLeft)
    {
      tree.erase(tree.begin(), tree.begin() + sendLeft);
    }


    // Global reduction to find out if the tree partition has converged.
    locDone = (!exchangeLeft && !exchangeRight);
    par::Mpi_Allreduce(&locDone, &globDone, 1, MPI_LAND, comm);
  }
  if (comm != comm_ && comm != MPI_COMM_NULL)
    MPI_Comm_free(&comm);

}

// locRefine_rec()
template <typename T, unsigned dim>
void locRefine_rec(
    Segment<const TreeNode<T, dim>> &domain,
    Segment<const int> &new_level,
    TreeNode<T, dim> subtree,
    SFC_State<int(dim)> sfc,
    std::vector<TreeNode<T, dim>> &outTree);

// locCoarsen_rec()
template <typename T, unsigned dim>
int locCoarsen_rec(
    Segment<const TreeNode<T, dim>> &domain,
    Segment<const int> &new_level,
    TreeNode<T, dim> subtree,
    SFC_State<int(dim)> sfc,
    std::vector<TreeNode<T, dim>> &outTree);

// locMatchResolution_rec()
template <typename T, unsigned dim>
int locMatchResolution_rec(
    Segment<const TreeNode<T, dim>> &domain,
    Segment<const int> &new_level,
    TreeNode<T, dim> subtree,
    SFC_State<int(dim)> sfc,
    std::vector<TreeNode<T, dim>> &outTree);


// locRefine()
//
// Assumes tree is sorted.
template <typename T, unsigned int dim>
std::vector<TreeNode<T, dim>> SFC_Tree<T, dim>::locRefine(
    const std::vector<TreeNode<T, dim>> &tree,
    std::vector<int> &&delta_level)
{
  const size_t old_sz = tree.size();
  size_t new_sz = 0;
  for (size_t i = 0; i < old_sz; ++i)
  {
    assert(delta_level[i] >= 0);
    new_sz += (1u << (dim * delta_level[i]));
    delta_level[i] += tree[i].getLevel();
    assert(delta_level[i] <= m_uiMaxDepth);
  }
  const std::vector<int> &new_level = delta_level;
  std::vector<TreeNode<T, dim>> new_tree;
  new_tree.reserve(new_sz);

  Segment<const TreeNode<T, dim>> segDomain(tree.data(), 0, old_sz);
  Segment<const int> segLevels(new_level.data(), 0, old_sz);

  locRefine_rec<T, dim>(
      segDomain,
      segLevels,
      TreeNode<T, dim>(),
      SFC_State<dim>::root(),
      new_tree);

  return new_tree;
}


// locCoarsen()
//
// Assumes tree is sorted.
template <typename T, unsigned int dim>
std::vector<TreeNode<T, dim>> SFC_Tree<T, dim>::locCoarsen(
    const std::vector<TreeNode<T, dim>> &tree,
    std::vector<int> &&delta_level)
{
  const size_t old_sz = tree.size();
  for (size_t i = 0; i < old_sz; ++i)
  {
    assert(delta_level[i] <= 0);
    delta_level[i] += tree[i].getLevel();
    if (delta_level[i] < 0)
      delta_level[i] = 0;
  }
  const std::vector<int> &new_level = delta_level;
  std::vector<TreeNode<T, dim>> new_tree;
  new_tree.reserve(old_sz);

  Segment<const TreeNode<T, dim>> segDomain(tree.data(), 0, old_sz);
  Segment<const int> segLevels(new_level.data(), 0, old_sz);

  locCoarsen_rec<T, dim>(
      segDomain,
      segLevels,
      TreeNode<T, dim>(),
      SFC_State<dim>::root(),
      new_tree);

  return new_tree;
}


// locRefineOrCoarsen()
//
// Assumes tree is sorted.
template <typename T, unsigned int dim>
std::vector<TreeNode<T, dim>> SFC_Tree<T, dim>::locRefineOrCoarsen(
    const std::vector<TreeNode<T, dim>> &tree,
    std::vector<int> &&delta_level)
{
  const size_t old_sz = tree.size();
  size_t new_sz = 0;
  for (size_t i = 0; i < old_sz; ++i)
  {
    new_sz += delta_level[i] > 0 ? (1u << (dim * delta_level[i])) : 1;
    delta_level[i] += tree[i].getLevel();
    if (delta_level[i] < 0)
      delta_level[i] = 0;
    assert(delta_level[i] <= m_uiMaxDepth);
  }
  const std::vector<int> &new_level = delta_level;
  std::vector<TreeNode<T, dim>> new_tree;
  new_tree.reserve(new_sz);

  Segment<const TreeNode<T, dim>> segDomain(tree.data(), 0, old_sz);
  Segment<const int> segLevels(new_level.data(), 0, old_sz);

  locMatchResolution_rec<T, dim>(
      segDomain,
      segLevels,
      TreeNode<T, dim>(),
      SFC_State<dim>::root(),
      new_tree);

  return new_tree;
}


// locRefine_rec()
template <typename T, unsigned dim>
void locRefine_rec(
    Segment<const TreeNode<T, dim>> &domain,
    Segment<const int> &new_level,
    TreeNode<T, dim> subtree,
    SFC_State<int(dim)> sfc,
    std::vector<TreeNode<T, dim>> &outTree)
{
  const auto domain_overlaps = [&](const TreeNode<T, dim> &tree) {
    return domain.nonempty() and
      (tree.isAncestorInclusive(*domain) or (*domain).isAncestorInclusive(tree));
  };
  if (domain_overlaps(subtree))
  {
    if (subtree.getLevel() < *new_level)
      for (sfc::SubIndex c(0); c < nchild(dim); ++c)
        locRefine_rec(domain,
                      new_level,
                      subtree.getChildMorton(sfc.child_num(c)),
                      sfc.subcurve(c),
                      outTree);
    else
      outTree.push_back(subtree);
    while (domain.nonempty() and *domain == subtree)
    {
      ++domain;
      ++new_level;
    }
    assert(domain.empty() or not subtree.isAncestorInclusive(*domain));
  }
}

// locCoarsen_rec()
template <typename T, unsigned dim>
int locCoarsen_rec(
    Segment<const TreeNode<T, dim>> &domain,
    Segment<const int> &new_level,
    TreeNode<T, dim> subtree,
    SFC_State<int(dim)> sfc,
    std::vector<TreeNode<T, dim>> &outTree)
{
  const auto domain_in = [&](const TreeNode<T, dim> &tree) {
    return domain.nonempty() and tree.isAncestorInclusive(*domain);
  };
  int finestLevel = 0;
  if (domain_in(subtree))
  {
    if (subtree.getLevel() < domain->getLevel())
    {
      const size_t pre_sz = outTree.size();
      for (sfc::SubIndex c(0); c < nchild(dim); ++c)
      {
        const int childFinestLevel =
            locCoarsen_rec(domain,
                           new_level,
                           subtree.getChildMorton(sfc.child_num(c)),
                           sfc.subcurve(c),
                           outTree);
        if (finestLevel < childFinestLevel)
          finestLevel = childFinestLevel;
      }
      if (finestLevel <= subtree.getLevel())
      {
        outTree.resize(pre_sz);
        outTree.push_back(subtree);
      }
    }
    else
    {
      outTree.push_back(subtree);
      finestLevel = *new_level;
    }
    while (domain.nonempty() and *domain == subtree)
    {
      ++domain;
      ++new_level;
    }
    assert(domain.empty() or not subtree.isAncestorInclusive(*domain));
  }
  return finestLevel;
}

// locMatchResolution_rec()
//
// Assumes domain is sorted. new_level must be parallel with domain.
template <typename T, unsigned dim>
int locMatchResolution_rec(
    Segment<const TreeNode<T, dim>> &domain,
    Segment<const int> &new_level,
    TreeNode<T, dim> subtree,
    SFC_State<int(dim)> sfc,
    std::vector<TreeNode<T, dim>> &outTree)
{
  const auto ancestor = [](const TreeNode<T, dim> &a, const TreeNode<T, dim> &b) {
    return a.isAncestorInclusive(b);
  };
  const auto domain_in = [&](const TreeNode<T, dim> &tree) {
    return domain.nonempty() and ancestor(tree, *domain);
  };
  const auto domain_overlaps = [&](const TreeNode<T, dim> &tree) {
    return domain.nonempty() and (ancestor(tree, *domain) or ancestor(*domain, tree));
  };

  assert(domain.nonempty() == new_level.nonempty());
  if (domain_overlaps(subtree))
  {
    int finestLevel = 0;

    if (subtree.getLevel() < domain->getLevel() or subtree.getLevel() < *new_level)
    {
      const size_t pre_sz = outTree.size();
      for (sfc::SubIndex c(0); c < nchild(dim); ++c)
      {
        const int childFinestLevel = locMatchResolution_rec(
            domain, new_level, subtree.getChildMorton(sfc.child_num(c)), sfc.subcurve(c), outTree);
        if (finestLevel < childFinestLevel)
          finestLevel = childFinestLevel;
      }
      if (finestLevel <= subtree.getLevel())
      {
        outTree.resize(pre_sz);
        outTree.push_back(subtree);
      }
    }
    else
    {
      outTree.push_back(subtree);
      finestLevel = *new_level;
    }

    while (domain_in(subtree))
    {
      ++domain;
      ++new_level;
    }

    return finestLevel;
  }
  else
    return 0;
  /// assert(not domain_in(subtree));
}


template <typename T, unsigned int dim>
std::vector<TreeNode<T, dim>>
SFC_Tree<T, dim>::locRemesh( const std::vector<TreeNode<T, dim>> &inTree,
                           const std::vector<OCT_FLAGS::Refine> &refnFlags )
{
  // TODO need to finally make a seperate minimal balancing tree routine
  // that remembers the level of the seeds.
  // For now, this hack should work because we remove duplicates.
  // With a proper level-respecting treeBalancing() routine, don't need to
  // make all siblings of all treeNodes for OCT_NO_CHANGE and OCT_COARSEN.
  constexpr ChildI NumChildren = 1u << dim;
  std::vector<TreeNode<T, dim>> outTree;
  std::vector<TreeNode<T, dim>> seed;
  for (size_t i = 0; i < inTree.size(); ++i)
  {
    switch(refnFlags[i])
    {
      case OCT_FLAGS::OCT_NO_CHANGE:
        for (ChildI child_m = 0; child_m < NumChildren; ++child_m)
          seed.push_back(inTree[i].getParent().getChildMorton(child_m));
        break;

      case OCT_FLAGS::OCT_COARSEN:
        for (ChildI child_m = 0; child_m < NumChildren; ++child_m)
          seed.push_back(inTree[i].getParent().getParent().getChildMorton(child_m));
        break;

      case OCT_FLAGS::OCT_REFINE:
        for (ChildI child_m = 0; child_m < NumChildren; ++child_m)
          seed.push_back(inTree[i].getChildMorton(child_m));
        break;

      default:
        throw std::invalid_argument("Unknown OCT_FLAGS::Refine flag.");
    }
  }

  SFC_Tree<T, dim>::locTreeSort(seed);
  SFC_Tree<T, dim>::locRemoveDuplicates(seed);
  SFC_Tree<T, dim>::locTreeBalancing(seed, outTree, 1);

  return outTree;
}

template <typename T, unsigned int dim>
void
SFC_Tree<T, dim>::distRemeshWholeDomain( const std::vector<TreeNode<T, dim>> &inTree,
                                       const std::vector<OCT_FLAGS::Refine> &refnFlags,
                                       std::vector<TreeNode<T, dim>> &outTree,
                                       double loadFlexibility,
                                       MPI_Comm comm )
{
  constexpr ChildI NumChildren = 1u << dim;

  outTree.clear();

  // TODO need to finally make a seperate minimal balancing tree routine
  // that remembers the level of the seeds.  (actually, see distMinimalBalanced)
  // For now, this hack should work because we remove duplicates.
  // With a proper level-respecting treeBalancing() routine, don't need to
  // make all siblings of all treeNodes for OCT_NO_CHANGE and OCT_COARSEN.
  std::vector<TreeNode<T, dim>> seed;
  for (size_t i = 0; i < inTree.size(); ++i)
  {
    switch(refnFlags[i])
    {
      case OCT_FLAGS::OCT_NO_CHANGE:
        for (ChildI child_m = 0; child_m < NumChildren; ++child_m)
          seed.push_back(inTree[i].getParent().getChildMorton(child_m));
        break;

      case OCT_FLAGS::OCT_COARSEN:
        for (ChildI child_m = 0; child_m < NumChildren; ++child_m)
          seed.push_back(inTree[i].getParent().getParent().getChildMorton(child_m));
        break;

      case OCT_FLAGS::OCT_REFINE:
        for (ChildI child_m = 0; child_m < NumChildren; ++child_m)
          seed.push_back(inTree[i].getChildMorton(child_m));
        break;

      default:
        throw std::invalid_argument("Unknown OCT_FLAGS::Refine flag.");
    }
  }

<<<<<<< HEAD
  SFC_Tree<T, D>::distTreeSort(seed, loadFlexibility, comm);
  SFC_Tree<T, D>::distRemoveDuplicates(seed, loadFlexibility, RM_DUPS_AND_ANC, comm);
  SFC_Tree<T, D>::distTreeBalancing(seed, outTree, loadFlexibility, comm);
  SFC_Tree<T, D>::distCoalesceSiblings(outTree, comm);
=======
  SFC_Tree<T, dim>::distTreeSort(seed, loadFlexibility, comm);
  SFC_Tree<T, dim>::distRemoveDuplicates(seed, loadFlexibility, RM_DUPS_AND_ANC, comm);
  SFC_Tree<T, dim>::distTreeBalancing(seed, outTree, 1, loadFlexibility, comm);
  SFC_Tree<T, dim>::distCoalesceSiblings(outTree, comm);
}


template <typename T, unsigned int dim>
void
SFC_Tree<T, dim>::distRemeshSubdomain( const std::vector<TreeNode<T, dim>> &inTree,
                                       const std::vector<OCT_FLAGS::Refine> &refnFlags,
                                       std::vector<TreeNode<T, dim>> &outTree,
                                       double loadFlexibility,
                                       MPI_Comm comm )
{
  constexpr ChildI NumChildren = 1u << dim;

  /// SFC_Tree<T, dim>::distCoalesceSiblings(inTree, comm);

  std::vector<TreeNode<T, dim>> res;
  for (size_t i = 0; i < inTree.size(); ++i)
  {
    switch(refnFlags[i])
    {
      case OCT_FLAGS::OCT_NO_CHANGE:
        res.push_back(inTree[i]);
        break;

      case OCT_FLAGS::OCT_COARSEN:
        res.push_back(inTree[i].getParent());
        break;

      case OCT_FLAGS::OCT_REFINE:
        for (ChildI child_m = 0; child_m < NumChildren; ++child_m)
          res.push_back(inTree[i].getChildMorton(child_m));
        break;

      default:
        throw std::invalid_argument("Unknown OCT_FLAGS::Refine flag.");
    }
  }

  outTree = inTree;
  locTreeSort(res);
  SFC_Tree<T, dim>::locMatchResolution(outTree, res);
  SFC_Tree<T, dim>::distTreeSort(outTree, loadFlexibility, comm);
  SFC_Tree<T, dim>::distRemoveDuplicates(outTree, loadFlexibility, RM_DUPS_AND_ANC, comm);
  SFC_Tree<T, dim>::distMinimalBalanced(outTree, loadFlexibility, comm);
  SFC_Tree<T, dim>::distCoalesceSiblings(outTree, comm);
>>>>>>> aa66c173
}

template <typename T, unsigned int dim>
std::vector<TreeNode<T, dim>> SFC_Tree<T, dim>::getSurrogateGrid(
    RemeshPartition remeshPartition,
    const std::vector<TreeNode<T, dim>> &oldTree,
    const std::vector<TreeNode<T, dim>> &newTree,
    MPI_Comm comm)
{
  std::vector<TreeNode<T, dim>> surrogateTree;

  if (remeshPartition == SurrogateInByOut)  // old default
  {
    // Create a surrogate tree, which is identical to the oldTree,
    // but partitioned to match the newTree.
    surrogateTree = SFC_Tree<T, dim>::getSurrogateGrid(oldTree, newTree, comm);
  }
  else
  {
    // Create a surrogate tree, which is identical to the newTree,
    // but partitioned to match the oldTree.
    surrogateTree = SFC_Tree<T, dim>::getSurrogateGrid(newTree, oldTree, comm);
  }

  return surrogateTree;
}


template <typename T, unsigned int dim>
std::vector<int> getSendcounts(const std::vector<TreeNode<T, dim>> &items,
                               const std::vector<TreeNode<T, dim>> &frontSplitters)
{
  int numSplittersSeen = 0;
  int ancCarry = 0;
  std::vector<int> scounts(frontSplitters.size(), 0);

  MeshLoopInterface_Sorted<T, dim, true, true, false> itemLoop(items);
  MeshLoopInterface_Sorted<T, dim, true, true, false> splitterLoop(frontSplitters);
  while (!itemLoop.isFinished())
  {
    const MeshLoopFrame<T, dim> &itemSubtree = itemLoop.getTopConst();
    const MeshLoopFrame<T, dim> &splitterSubtree = splitterLoop.getTopConst();

    if (splitterSubtree.isEmpty())
    {
      scounts[numSplittersSeen-1] += itemSubtree.getTotalCount();
      scounts[numSplittersSeen-1] += ancCarry;
      ancCarry = 0;

      itemLoop.next();
      splitterLoop.next();
    }
    else if (itemSubtree.isEmpty() && ancCarry == 0)
    {
      numSplittersSeen += splitterSubtree.getTotalCount();

      itemLoop.next();
      splitterLoop.next();
    }
    else
    {
      ancCarry += itemSubtree.getAncCount();

      if (splitterSubtree.isLeaf())
      {
        numSplittersSeen++;

        scounts[numSplittersSeen-1] += ancCarry;
        ancCarry = 0;
      }

      itemLoop.step();
      splitterLoop.step();
    }
  }

  return scounts;
}


template <typename T, unsigned int dim>
std::vector<TreeNode<T, dim>>
SFC_Tree<T, dim>::getSurrogateGrid( const std::vector<TreeNode<T, dim>> &replicateGrid,
                                    const std::vector<TreeNode<T, dim>> &splittersFromGrid,
                                    MPI_Comm comm )
{
  std::vector<TreeNode<T, dim>> surrogateGrid;

  int nProc, rProc;
  MPI_Comm_size(comm, &nProc);
  MPI_Comm_rank(comm, &rProc);

  // Temporary activeComm, in case splittersFromGrid has holes, this
  // make it more convenient to construct surrogate grid.
  const bool isSplitterGridActive = splittersFromGrid.size() > 0;
  MPI_Comm sgActiveComm;
  {
  MPI_Comm_split(comm, (isSplitterGridActive ? 1 : MPI_UNDEFINED), rProc, &sgActiveComm);
  }

  std::vector<int> sgActiveList;
  std::vector<TreeNode<T, dim>> splitters;
  {
  splitters = SFC_Tree<T, dim>::dist_bcastSplitters(
      &splittersFromGrid.front(),
      comm,
      sgActiveComm,
      isSplitterGridActive,
      sgActiveList);
  }

  std::vector<int> surrogateSendCountsCompact = getSendcounts<T, dim>(replicateGrid, splitters);
  std::vector<int> surrogateSendCounts(nProc, 0);
  for (int i = 0; i < sgActiveList.size(); ++i)
    surrogateSendCounts[sgActiveList[i]] = surrogateSendCountsCompact[i];

  std::vector<int> surrogateRecvCounts(nProc, 0);

  {
  par::Mpi_Alltoall(surrogateSendCounts.data(), surrogateRecvCounts.data(), 1, comm);
  }

  std::vector<int> surrogateSendDispls(1, 0);
  surrogateSendDispls.reserve(nProc + 1);
  for (int c : surrogateSendCounts)
    surrogateSendDispls.push_back(surrogateSendDispls.back() + c);
  surrogateSendDispls.pop_back();

  std::vector<int> surrogateRecvDispls(1, 0);
  surrogateRecvDispls.reserve(nProc + 1);
  for (int c : surrogateRecvCounts)
    surrogateRecvDispls.push_back(surrogateRecvDispls.back() + c);

  surrogateGrid.resize(surrogateRecvDispls.back());

  // Copy replicateGrid grid to surrogate grid.
  {
  par::Mpi_Alltoallv_sparse(replicateGrid.data(),
                            surrogateSendCounts.data(),
                            surrogateSendDispls.data(),
                            surrogateGrid.data(),
                            surrogateRecvCounts.data(),
                            surrogateRecvDispls.data(),
                            comm);
  }

  if (sgActiveComm != MPI_COMM_NULL)
    MPI_Comm_free(&sgActiveComm);
  return surrogateGrid;
}



//
// propagateNeighbours()
//
template <typename T, unsigned int dim>
void
SFC_Tree<T,dim>:: propagateNeighbours(std::vector<TreeNode<T,dim>> &srcNodes)
{
  std::vector<std::vector<TreeNode<T,dim>>> treeLevels = stratifyTree(srcNodes);
  srcNodes.clear();

  ///std::cout << "Starting at        level " << m_uiMaxDepth << ", level size \t " << treeLevels[m_uiMaxDepth].size() << "\n";  //DEBUG

  // Bottom-up traversal using stratified levels.
  for (unsigned int l = m_uiMaxDepth; l > 0; l--)
  {
    const unsigned int lp = l-1;  // Parent level.

    const size_t oldLevelSize = treeLevels[lp].size();

    const std::vector<TreeNode<T, dim>> &childList = treeLevels[l];
    std::vector<TreeNode<T, dim>> &parentList = treeLevels[lp];
    for (size_t i = 0; i < childList.size(); ++i)
      if (i == 0 || childList[i-1].getParent() != childList[i].getParent())
        childList[i].getParent().appendAllNeighbours(parentList);

    // TODO Consider more efficient algorithms for removing duplicates from lp level.
    locTreeSort(&(*treeLevels[lp].begin()), 0, treeLevels[lp].size(), 1, lp, SFC_State<dim>::root());
    locRemoveDuplicates(treeLevels[lp]);

    ///const size_t newLevelSize = treeLevels[lp].size();
    ///std::cout << "Finished adding to level " << lp << ", level size \t " << oldLevelSize << "\t -> " << newLevelSize << "\n";  // DEBUG
  }

  // Reserve space before concatenating all the levels.
  size_t newSize = 0;
  for (const std::vector<TreeNode<T,dim>> &trLev : treeLevels)
    newSize += trLev.size();
  srcNodes.reserve(newSize);

  // Concatenate all the levels.
  for (const std::vector<TreeNode<T,dim>> &trLev : treeLevels)
    srcNodes.insert(srcNodes.end(), trLev.begin(), trLev.end());
}


//
// locTreeBalancing()
//
template <typename T, unsigned int dim>
void
SFC_Tree<T,dim>:: locTreeBalancing(std::vector<TreeNode<T,dim>> &points,
                                 std::vector<TreeNode<T,dim>> &tree,
                                 RankI maxPtsPerRegion)
{
  const LevI leafLevel = m_uiMaxDepth;

  locTreeConstruction(&(*points.begin()), tree, maxPtsPerRegion,
                      0, (RankI) points.size(),
                      1, leafLevel,         //TODO is sLev 0 or 1?
                      SFC_State<dim>::root(),
                      TreeNode<T,dim>());

  propagateNeighbours(tree);

  std::vector<TreeNode<T,dim>> newTree;
  locTreeConstruction(&(*tree.begin()), newTree, 1,
                      0, (RankI) tree.size(),
                      1, leafLevel,         //TODO is sLev 0 or 1?
                      SFC_State<dim>::root(),
                      TreeNode<T,dim>());

  tree = newTree;
}

//
// locTreeBalancingWithFilter()
//
template <typename T, unsigned int dim>
void
SFC_Tree<T,dim>:: locTreeBalancingWithFilter(
                                 const ibm::DomainDecider &decider,
                                 std::vector<TreeNode<T,dim>> &points,
                                 std::vector<TreeNode<T,dim>> &tree,
                                 RankI maxPtsPerRegion)
{
  const LevI leafLevel = m_uiMaxDepth;

  locTreeConstructionWithFilter(
                      decider,
                      &(*points.begin()), tree, maxPtsPerRegion,
                      0, (RankI) points.size(),
                      1, leafLevel,         //TODO is sLev 0 or 1?
                      SFC_State<dim>::root(),
                      TreeNode<T,dim>());

  propagateNeighbours(tree);

  std::vector<TreeNode<T,dim>> newTree;
  locTreeConstructionWithFilter(
                      decider,
                      &(*tree.begin()), newTree, 1,
                      0, (RankI) tree.size(),
                      1, leafLevel,         //TODO is sLev 0 or 1?
                      SFC_State<dim>::root(),
                      TreeNode<T,dim>());

  tree = newTree;
}


//
// distTreeBalancing()
//
template <typename T, unsigned int dim>
void
SFC_Tree<T,dim>:: distTreeBalancing(std::vector<TreeNode<T,dim>> &points,
                                   std::vector<TreeNode<T,dim>> &tree,
                                   RankI maxPtsPerRegion,
                                   double loadFlexibility,
                                   MPI_Comm comm)
{
  int nProc, rProc;
  MPI_Comm_rank(comm, &rProc);
  MPI_Comm_size(comm, &nProc);

  distTreeConstruction(points, tree, maxPtsPerRegion, loadFlexibility, comm);
  propagateNeighbours(tree);
  distRemoveDuplicates(tree, loadFlexibility, true, comm);   // Duplicate neighbours could cause over-refinement.
  std::vector<TreeNode<T,dim>> newTree;
  distTreeConstruction(tree, newTree, 1, loadFlexibility, comm);  // Still want only leaves.

  tree = newTree;
}

//
// distTreeBalancingWithFilter()
//
template <typename T, unsigned int dim>
void
SFC_Tree<T,dim>:: distTreeBalancingWithFilter(
                                   const ibm::DomainDecider &decider,
                                   std::vector<TreeNode<T,dim>> &points,
                                   std::vector<TreeNode<T,dim>> &tree,
                                   RankI maxPtsPerRegion,
                                   double loadFlexibility,
                                   MPI_Comm comm)
{
  int nProc, rProc;
  MPI_Comm_rank(comm, &rProc);
  MPI_Comm_size(comm, &nProc);

  distTreeConstructionWithFilter(decider, points, tree, maxPtsPerRegion, loadFlexibility, comm);
  propagateNeighbours(tree);
  distRemoveDuplicates(tree, loadFlexibility, true, comm);   // Duplicate neighbours could cause over-refinement.
  std::vector<TreeNode<T,dim>> newTree;
  distTreeConstructionWithFilter(decider, tree, newTree, 1, loadFlexibility, comm);  // Still want only leaves.

  tree = newTree;
}



template <typename X>
using VecVec = std::vector<std::vector<X>>;

struct RangeUnion
{
  using Range = std::pair<size_t, size_t>;
  std::vector<std::pair<size_t, size_t>> m_ranges;

  RangeUnion() = default;
  RangeUnion(const size_t n_ranges) : m_ranges(n_ranges, Range{0, 0})  {}

  template <typename X>
  RangeUnion(const std::vector<X> &xs) : m_ranges{ Range{0, xs.size()} }  {}

  size_t n_ranges()      const { return m_ranges.size(); }
  bool has(size_t i)     const { return i < n_ranges(); }
  size_t begin(size_t i) const { return m_ranges[i].first; }
  size_t end(size_t i)   const { return m_ranges[i].second; }
  size_t & begin(size_t i)     { return m_ranges[i].first; }
  size_t & end(size_t i)       { return m_ranges[i].second; }

  struct It
  {
    public:
      const RangeUnion *ru;
      size_t outer;
      size_t inner;
    private:
      void begin_range(size_t i) {
        outer = i;
        inner = ru->has(i) ? ru->begin(i) : -1;
      }

      void begin_valid() {
        while (outer < ru->m_ranges.size() and inner == ru->end(outer))
          begin_range(++outer);
      }

    public:
      It(const RangeUnion *ru_) : ru(ru_)  { begin_range(0); begin_valid(); }
      bool empty()    const { return outer == ru->m_ranges.size(); }
      bool nonempty() const { return not empty(); }
      It & operator++() { ++inner; begin_valid(); return *this; }

      template <typename X>
        const X & into(const VecVec<X> &xs) { return xs[outer][inner]; }
      template <typename X>
        X & into(VecVec<X> &xs)             { return xs[outer][inner]; }
  };

  It iterator() const { return It(this); }
};


template <int nbuckets>
using Buckets = std::array<size_t, nbuckets + 1>;

template <int nbuckets>
struct BucketUnion
{
  static Buckets<nbuckets> empty_buckets() { return Buckets<nbuckets>{}; }

  std::vector<Buckets<nbuckets>> m_buckets;

  BucketUnion() = default;
  BucketUnion(const size_t n_levels) : m_buckets(n_levels, empty_buckets())  {}

  RangeUnion bucket(size_t bucket) const {
    RangeUnion ru;
    using Range = RangeUnion::Range;
    for (const Buckets<nbuckets> &split : m_buckets)
      ru.m_ranges.push_back(Range{split[bucket], split[bucket + 1]});
    return ru;
  }
};


template <int nbuckets, typename X, typename KeyMap>
Buckets<nbuckets> bucket(X *xs, size_t begin, size_t end, KeyMap keymap)
{
  static std::vector<X> copies;
  copies.resize(end - begin);
  Buckets<nbuckets> buckets = {};
  for (size_t i = begin; i < end; ++i)
    ++buckets[keymap(xs[i])];
  for (int b = 1; b < buckets.size(); ++b)
    buckets[b] += buckets[b-1];
  for (size_t i = end; i-- > begin; ) // backward
    copies[--buckets[keymap(xs[i])]] = xs[i];
  for (size_t i = begin; i < end; ++i)
    xs[i] = copies[i - begin];
  for (int b = 0; b < buckets.size(); ++b)
    buckets[b] += begin;
  return buckets;
}

template <int nbuckets, typename X, typename KeyMap>
Buckets<nbuckets> bucket(std::vector<X> &xs, size_t begin, size_t end, KeyMap keymap)
{
  return bucket<nbuckets>(xs.data(), begin, end, keymap);
}

template <int nbuckets, typename X, typename KeyMap>
Buckets<nbuckets> bucket(Segment<X> &xs, KeyMap keymap)
{
  return bucket<nbuckets>(xs.ptr, xs.begin, xs.end, keymap);
}

template <int nbuckets, typename X, typename KeyMap>
BucketUnion<nbuckets> bucket(VecVec<X> &xs, const RangeUnion &ru, KeyMap keymap)
{
  BucketUnion<nbuckets> buckets;
  for (size_t level = 0; level < ru.n_ranges(); ++level)
    buckets.m_buckets.push_back(bucket<nbuckets>(xs[level], ru.begin(level), ru.end(level), keymap));
  return buckets;
}

template <int nbuckets>
class Bucketing
{
  size_t m_begin = 0;
  mutable Buckets<nbuckets> m_buckets = {};
  mutable bool m_done_counting = false;
  mutable bool m_done_indexing = false;
  size_t m_running_total = 0;

  public:
    Bucketing() = default;
    Bucketing(size_t begin) : m_begin(begin)  {}

    // Must iterate over elements in the same order on both passes.
    void count(int bucket) {
      assert(!m_done_counting);
      ++m_buckets[bucket];
      ++m_running_total;
    }

    size_t index(int bucket) {
      finish_counting();
      return m_buckets[bucket]++;
    }

    size_t total() const {
      finish_counting();
      return m_buckets[nbuckets] - m_buckets[0];
    }

    size_t running_total() const {
      return m_running_total;
    }

    const Buckets<nbuckets> & buckets() const {
      finish_indexing();
      return m_buckets;
    }

  private:
    void finish_counting() const
    {
      if (!m_done_counting)
      {
        for (int b = 1; b < m_buckets.size(); ++b)
          m_buckets[b] += m_buckets[b-1];
        for (int b = 0; b < m_buckets.size(); ++b)
          m_buckets[b] += m_begin;
        for (int b = nbuckets; b > 0; --b)
          m_buckets[b] = m_buckets[b-1];
        m_buckets[0] = m_begin;
        m_done_counting = true;
      }
    }

    void finish_indexing() const
    {
      if (!m_done_indexing)
      {
        assert(m_buckets[nbuckets-1] == m_buckets[nbuckets]);
        for (int b = nbuckets; b > 0; --b)
          m_buckets[b] = m_buckets[b-1];
        m_buckets[0] = m_begin;
        m_done_indexing = true;
      }
    }
};

// Append a set of buckets to output
template <int nbuckets, typename X, typename ItemInBucket>
Buckets<nbuckets> bucket_dup(
    const VecVec<X> &xs,
    const RangeUnion &ru,
    ItemInBucket itemInBucket,
    std::vector<X> &output)
{
  Bucketing<nbuckets> bucketing;
  for (RangeUnion::It it = ru.iterator(); it.nonempty(); ++it)
  {
    const X &x = it.into(xs);
    for (int b = 0; b < nbuckets; ++b)
      if (itemInBucket(x, b))
        bucketing.count(b);
  }

  output.resize(output.size() + bucketing.total());
  X *out = &(*output.end() - bucketing.total());

  // Forward on second pass.
  for (RangeUnion::It it = ru.iterator(); it.nonempty(); ++it)
  {
    const X &x = it.into(xs);
    for (int b = 0; b < nbuckets; ++b)
      if (itemInBucket(x, b))
        out[bucketing.index(b)] = x;
  }

  return bucketing.buckets();
}

// Sorts and duplicates the parents as needed.
template <typename T, unsigned int dim>
void appendNeighbours_rec(
    const int octLevel,
    Segment<TreeNode<T, dim>> interior,
    VecVec<TreeNode<T, dim>> &exterior,
    const RangeUnion &exterior_ranges,
    TreeNode<T, dim> subtree,
    SFC_State<dim> sfc,
    std::vector<TreeNode<T, dim>> &neighbours)
{
  using Oct = TreeNode<T, dim>;
  using OctList = std::vector<Oct>;

  if (exterior_ranges.iterator().empty() and interior.empty())
    return;

  //
  // Base case: Subtree is same level as octants.
  //
  if (subtree.getLevel() == octLevel)
  {
    if (exterior_ranges.iterator().nonempty())
      neighbours.push_back(subtree);
    return;
  }


  //
  // Bucket subtree-internal octants.
  //

  // key: child number relative to subtree, permuted by sfc
  const auto descend = [&subtree, &sfc](const Oct &oct) -> sfc::SubIndex {
    const int childLevel = subtree.getLevel() + 1;
    return sfc.child_rank(sfc::ChildNum(oct.getMortonIndex(childLevel)));
  };

  // Assumes no ancestors
  Buckets<nchild(dim)> int_child_buckets =
    bucket<nchild(dim)>(interior, descend);


  //
  // Bucket subtree-exterior octants (single child incidence).
  //

  std::array<TreeNode<T, dim>, nchild(dim)> morton_children;
  for (int c = 0; c < nchild(dim); ++c)
    morton_children[c] = subtree.getChildMorton(c);

  // In the periodic case, need to eliminate non-unique children,
  // since the recursion is unguided.
  unsigned int periodic_axes = 0;
  for (int d = 0; d < dim; ++d)
    if (morton_children[1u << d] == morton_children[0])
      periodic_axes |= (1u << d);

  std::bitset<nchild(dim)> uniq_children;
  for (int c = 0; c < nchild(dim); ++c)
    if ((c & periodic_axes) == 0)
      uniq_children[c] = true;

  assert(uniq_children.all());  // Note: If periodic, remove assertion.

  const auto incident = [&](const Oct &oct0, const Oct &oct1) -> bool {
    int count_edge = 0,  count_overlaps = 0;
    for (int d = 0; d < dim; ++d)
      if (oct0.minX(d) == oct1.maxX(d) or oct1.minX(d) == oct0.maxX(d))
        ++count_edge;
      else if (oct0.minX(d) < oct1.maxX(d) and oct1.minX(d) < oct0.maxX(d))
        ++count_overlaps;
    return count_edge + count_overlaps == dim and count_edge >= 1;
  };

  // key: exclusively incident child number, or nchild(dim)
  const auto incidence = [&](const Oct &oct) -> sfc::SubIndex {
    int numIncident = 0;
    sfc::ChildNum incidentChild(-1);
    for (sfc::ChildNum c(0); c < nchild(dim); ++c)
      if (incident(oct, morton_children[c])) { ++numIncident; incidentChild = c; }
    return numIncident == 1 ? sfc.child_rank(incidentChild)
                            : sfc::SubIndex(nchild(dim));
  };

  BucketUnion<nchild(dim) + 1> ext_child_buckets =
      bucket<nchild(dim) + 1>(exterior, exterior_ranges, incidence);


  //
  // Duplicate subtree-exterior octants (multi-child) and cross-child octants.
  //

  Bucketing<nchild(dim) + 1> dup_bucketing;
    // only nchild(dim) buckets used, but want to match ext_child_buckets.

  const RangeUnion multi_child = ext_child_buckets.bucket(nchild(dim));

  // Count multi-child exterior
  for (RangeUnion::It it = multi_child.iterator(); it.nonempty(); ++it)
  {
    const Oct &oct = it.into(exterior);
    for (sfc::ChildNum c(0); c < nchild(dim); ++c)
      if (uniq_children[c] && incident(morton_children[c], oct))
        dup_bucketing.count(sfc.child_rank(c));
  }
  // Count cross-child interior
  for (size_t i = interior.begin; i < interior.end; ++i)
  {
    const Oct &oct = interior.ptr[i];
    for (sfc::ChildNum c(0); c < nchild(dim); ++c)
      if (uniq_children[c] && incident(morton_children[c], oct))
        dup_bucketing.count(sfc.child_rank(c));
  }

  // Prepare child output vector.
  OctList &children_exterior = exterior[subtree.getLevel() + 1];
  children_exterior.resize(dup_bucketing.total());

  // Duplicate multi-child exterior
  for (RangeUnion::It it = multi_child.iterator(); it.nonempty(); ++it)
  {
    const Oct &oct = it.into(exterior);
    for (sfc::ChildNum c(0); c < nchild(dim); ++c)
      if (uniq_children[c] && incident(morton_children[c], oct))
        children_exterior[dup_bucketing.index(sfc.child_rank(c))] = oct;
  }
  // Duplicate cross-child interior
  for (size_t i = interior.begin; i < interior.end; ++i)
  {
    const Oct &oct = interior.ptr[i];
    for (sfc::ChildNum c(0); c < nchild(dim); ++c)
      if (uniq_children[c] && incident(morton_children[c], oct))
        children_exterior[dup_bucketing.index(sfc.child_rank(c))] = oct;
  }

  // Recurse
  ext_child_buckets.m_buckets.push_back(dup_bucketing.buckets());
  for (sfc::SubIndex i(0); i < nchild(dim); ++i)
  {
    Segment<Oct> child_interior(interior.ptr,
                                int_child_buckets[i],
                                int_child_buckets[i+1]);

    RangeUnion child_exterior = ext_child_buckets.bucket(i);

    appendNeighbours_rec<T, dim>(
        octLevel,
        child_interior,
        exterior,
        child_exterior,
        subtree.getChildMorton(sfc.child_num(i)),
        sfc.subcurve(i),
        neighbours);
  }

  ext_child_buckets.m_buckets.pop_back();
  children_exterior.clear();
}


template <typename T, unsigned int dim>
void appendNeighboursOfParents(
    int octLevel,
    const std::vector<TreeNode<T, dim>> &octList,  // assumes no ancestors
    std::vector<TreeNode<T, dim>> &parentList)
{
  if (octLevel <= 1)
    return;

  // Parents. Unique within any sorted segment.
  std::vector<TreeNode<T, dim>> parents = octList;
  TreeNode<T, dim> lastKeptParent;
  bool keptAParent = false;
  Keeper<TreeNode<T, dim>> parentStore(&(*parents.begin()), 0, parents.size());
  while (parentStore.nonempty())
  {
    TreeNode<T, dim> nextParent = (*parentStore).getParent();
    if (not keptAParent or nextParent != lastKeptParent)
    {
      const bool stored = parentStore.adv_store(nextParent);
      assert(stored);
      keptAParent = true;
      lastKeptParent = nextParent;
    }
    else
      ++parentStore;
  }
  parents.erase(parents.begin() + parentStore.out, parents.end());

  VecVec<TreeNode<T, dim>> exterior_aux(m_uiMaxDepth + 1);
  RangeUnion exterior_range(exterior_aux[0]);

  // Add neighbours.
  appendNeighbours_rec<T, dim>(
      octLevel - 1,
      segment_all(parents),
      exterior_aux,
      exterior_range,
      TreeNode<T, dim>(),
      SFC_State<dim>::root(),
      parentList);
}



template <typename T, unsigned int dim>
void mergeSorted_rec(
    Segment<const TreeNode<T, dim>> &first,
    Segment<const TreeNode<T, dim>> &second,
    TreeNode<T, dim> subtree,
    SFC_State<dim> sfc,
    std::vector<TreeNode<T, dim>> &out)
{
  using Oct = TreeNode<T, dim>;

  const auto equals_subtree = [&subtree](const Segment<const Oct> &seg) {
    return seg.nonempty() and *seg == subtree;
  };
  const auto in_subtree = [&subtree](const Segment<const Oct> &seg) {
    return seg.nonempty() and subtree.isAncestorInclusive(*seg);
  };
  const auto output = [&out](Segment<const Oct> &seg) {
    out.push_back(*seg);  ++seg;
  };


  if (first.empty() and second.empty())
    return;

  while (equals_subtree(first))
    output(first);
  while (equals_subtree(second))
    output(second);

  if (not in_subtree(first))
    while (in_subtree(second))
      output(second);
  else if (not in_subtree(second))
    while (in_subtree(first))
      output(first);
  else
    for (sfc::SubIndex i(0); i < nchild(dim); ++i)
      mergeSorted_rec<T, dim>(
          first, second,
          subtree.getChildMorton(sfc.child_num(i)),
          sfc.subcurve(i),
          out);
}


template <typename T, unsigned int dim>
void mergeSorted(std::vector<TreeNode<T, dim>> &octList, size_t prefix)
{
  using Oct = TreeNode<T, dim>;

  static std::vector<Oct> output;
  output.clear();
  output.reserve(octList.size());

  Segment<const Oct> first(octList.data(), 0, prefix);
  Segment<const Oct> second(octList.data(), prefix, octList.size());
  mergeSorted_rec<T, dim>(first, second, Oct(), SFC_State<dim>::root(), output);

  std::swap(octList, output);
}


//
// locMinimalBalanced()
//
template <typename T, unsigned int dim>
void SFC_Tree<T, dim>::locMinimalBalanced(std::vector<TreeNode<T, dim>> &tree)
{
  using Oct = TreeNode<T, dim>;
  using OctList = std::vector<Oct>;

  if (tree.size() == 0)
    return;

  OctList resolution;

  // Propagate neighbors by levels
  {
    std::set<int> levels;
    std::map<int, OctList> octLevels;
    for (const Oct &oct : tree)
    {
      levels.insert(oct.getLevel());
      octLevels[oct.getLevel()].push_back(oct);
    }

    const int coarsest = *levels.begin(),  finest = *levels.rbegin();
    for (int level = finest; level > coarsest; --level)
    {
      const OctList &childList = octLevels[level];
      OctList &parentList = octLevels[level-1];

      {
        const size_t prefix = parentList.size();
        appendNeighboursOfParents<T, dim>(level, childList, parentList);
        mergeSorted(parentList, prefix);
        locRemoveDuplicates(parentList);
      }
    }

    size_t sumSizes = 0;
    for (const std::pair<int, OctList> &lev_list : octLevels)
      sumSizes += lev_list.second.size();

    resolution.reserve(sumSizes);
    for (const std::pair<int, OctList> &lev_list : octLevels)
      resolution.insert(resolution.end(), lev_list.second.begin(), lev_list.second.end());
  }
  locTreeSort(resolution);
  locRemoveDuplicates(resolution);
  locResolveTree(tree, std::move(resolution));
}




//
// locResolveTree_rec()
//
template <typename T, unsigned int dim>
void locResolveTree_rec(
    Keeper<TreeNode<T, dim>> &domain,
    Keeper<TreeNode<T, dim>> &res,
    bool complete,
    TreeNode<T, dim> subtree,
    SFC_State<dim> sfc,
    std::vector<TreeNode<T, dim>> &extra);


//
// locResolveTree()
//
template <typename T, unsigned int dim>
void SFC_Tree<T, dim>::locResolveTree(
    std::vector<TreeNode<T, dim>> &tree,
    std::vector<TreeNode<T, dim>> &&res)
{
  using Oct = TreeNode<T, dim>;
  Keeper<Oct> keep_domain(&(*tree.begin()), 0, tree.size());
  Keeper<Oct> keep_res(&(*res.begin()), 0, res.size());
  std::vector<Oct> extra;

  locResolveTree_rec<T, dim>(
      keep_domain,
      keep_res,
      false,
      Oct(),
      SFC_State<dim>::root(),
      extra);

  tree.erase(tree.begin() + keep_domain.out, tree.end());
  res.erase(res.begin() + keep_res.out, res.end());

  if (res.size() > tree.size())
    std::swap(tree, res);

  tree.insert(tree.end(), res.begin(), res.end());
  tree.insert(tree.end(), extra.begin(), extra.end());
  res.clear();
  extra.clear();

  SFC_Tree<T, dim>::locTreeSort(tree);
}


//
// locResolveTree_rec()
//
template <typename T, unsigned int dim>
void locResolveTree_rec(
    Keeper<TreeNode<T, dim>> &domain,  // sorted nonoverlapping
    Keeper<TreeNode<T, dim>> &res,     // sorted, maybe overlapping
    bool complete,
    TreeNode<T, dim> subtree,
    SFC_State<dim> sfc,
    std::vector<TreeNode<T, dim>> &extra)
{
  using Oct = TreeNode<T, dim>;

  struct SubtreeKeeper {
    Keeper<Oct> &it;  const Oct &root;  const bool complete;
    SubtreeKeeper(Keeper<Oct> &it_, const Oct &root_, bool complete_ = false)
      :  it(it_), root(root_), complete(complete_) {}

    bool has_root() const { return it.nonempty() and *it == root; }
    bool nonempty() const { return complete or it.nonempty() and root.isAncestorInclusive(*it); }
    bool empty() const    { return not nonempty(); }

    // Return true if all subtree octants were kept in keeper, otherwise false.
    bool keep_all() {
      if (complete and (it.empty() or not root.isAncestorInclusive(*it))) return false;
      while (it.nonempty() and root.isAncestorInclusive(*it))
        it.keep(), ++it;
      return true;
    }
  };

  SubtreeKeeper dom_tree(domain, subtree, complete);
  SubtreeKeeper res_tree(res, subtree);

  if (dom_tree.empty())
    // Advance past subtree in res.
    while (res_tree.nonempty())
      ++res_tree.it;
  else
  {
    bool res_should_keep_root = false;
    bool res_kept_root = false;

    if (res_tree.has_root())
      res_tree.it.keep(), res_kept_root = true;
    while (res_tree.has_root())
      ++res_tree.it;

    // Leaf or empty. No more detail in res; conform to original domain.
    if (res_tree.empty())
    {
      // Try to keep in dom, unless have to store root finer than dom.
      // Then try to keep in res, if already there,
      // otherwise insert copy of root into whichever has room,
      // otherwise push into auxiliary vector.
      if (not dom_tree.keep_all())
        if (res_kept_root)
          res_should_keep_root = true;
        else if (not (res_tree.it.store(subtree) or dom_tree.it.store(subtree)))
          extra.push_back(subtree);
    }

    if (res_kept_root and not res_should_keep_root)
      res_tree.it.unkeep();

    // When res has more detail, recurse on subtrees.
    if (res_tree.nonempty())
    {
      complete = complete or dom_tree.has_root();
      while (dom_tree.has_root())
        ++dom_tree.it;

      for (sfc::SubIndex c(0); c < nchild(dim); ++c)
        locResolveTree_rec<T, dim>(
            domain, res, complete,
            subtree.getChildMorton(sfc.child_num(c)),
            sfc.subcurve(c),
            extra);
    }
  }
}



template <typename T, unsigned dim>
void locMatchResolution_rec(
    Segment<const TreeNode<T, dim>> &domain,
    Segment<const TreeNode<T, dim>> &res,
    bool complete,
    TreeNode<T, dim> subtree,
    SFC_State<dim> sfc,
    std::vector<TreeNode<T, dim>> &outTree);

//
// locMatchResolution()
//
template <typename T, unsigned dim>
void SFC_Tree<T, dim>::locMatchResolution(
    std::vector<TreeNode<T, dim>> &tree, const std::vector<TreeNode<T, dim>> &res)
{
  assert(isLocallySorted(tree));
  assert(isLocallySorted(res));

  using Oct = TreeNode<T, dim>;
  std::vector<Oct> domain;
  std::swap(domain, tree);
  Segment<const Oct> segDomain(&(*domain.cbegin()), 0, domain.size());
  Segment<const Oct> segRes(&(*res.cbegin()), 0, res.size());
  locMatchResolution_rec<T, dim>(
      segDomain,
      segRes,
      false,
      Oct(),
      SFC_State<dim>::root(),
      tree);
}

template <typename T, unsigned dim>
void locMatchResolution_rec(
    Segment<const TreeNode<T, dim>> &domain,
    Segment<const TreeNode<T, dim>> &res,
    bool complete,
    TreeNode<T, dim> subtree,
    SFC_State<dim> sfc,
    std::vector<TreeNode<T, dim>> &outTree)
{
  if (complete or (domain.nonempty() and subtree.isAncestorInclusive(*domain)))
  {
    if (domain.nonempty() and *domain == subtree)
      complete = true;

    // Advance past parents
    while (domain.nonempty() and *domain == subtree)
      ++domain;
    while (res.nonempty() and *res == subtree)
      ++res;

    if (res.nonempty() and subtree.isAncestor(*res))
    {
      // Advance past children in domain and res.
      for (sfc::SubIndex c(0); c < nchild(dim); ++c)
        locMatchResolution_rec<T, dim>(
            domain, res, complete,
            subtree.getChildMorton(sfc.child_num(c)),
            sfc.subcurve(c),
            outTree);
    }
    else
    {
      // Append leaf and advance past children in domain.
      outTree.push_back(subtree);
      while (domain.nonempty() and subtree.isAncestor(*domain))
        ++domain;
    }
  }
  else
    // Advance past subtree in res.
    while (res.nonempty() && subtree.isAncestorInclusive(*res))
      ++res;

  assert((domain.empty() or !subtree.isAncestorInclusive(*domain)));
  assert((res.empty() or !subtree.isAncestorInclusive(*res)));
}


//
// unstableOctants()
//
template <typename T, unsigned int dim>
std::vector<TreeNode<T, dim>> SFC_Tree<T, dim>::unstableOctants(
    const std::vector<TreeNode<T, dim>> &tree,
    const bool dangerLeft,
    const bool dangerRight)
{
  using Oct = TreeNode<T, dim>;
  using OctList = std::vector<Oct>;

  if (!dangerLeft && !dangerRight)
    return OctList();
  if (tree.size() == 0)
    return OctList();

  const Oct front = tree.front(),  back = tree.back();

  // Want all oct of (oct, nbr) such that
  //   nbr.isAncestor(front)  or  (nbr < front)  or
  //   nbr.isAncestor(back)   or  (nbr > back)
  // Can test ancestry immediately, but comparisons need sort.

  // Optimization: If an octant has an ancestor residing in the partition
  //               and sharing no sides with the octant, then it is stable.
  const auto paddedAncestor = [](const Oct &oct) -> Oct {
    if (oct.getLevel() == 0)
      return oct;
    const int height = m_uiMaxDepth - oct.getLevel();
    const int rootMask = (1u << oct.getLevel()) - 1;
    int levDeviate = oct.getLevel();
    for (int d = 0; d < dim; ++d)
    {
      T x = oct.getX(d);
      x >>= height;
      const int levDeviateLeft = ((x & rootMask) == 0 ? 1 : (oct.getLevel() - binOp::lowestOnePos(x)));
      x = ~x;
      const int levDeviateRight = ((x & rootMask) == 0 ? 1 : (oct.getLevel() - binOp::lowestOnePos(x)));
      levDeviate = fmin(fmin(levDeviateLeft, levDeviateRight), levDeviate);
    }
    return oct.getAncestor(levDeviate - 1);
  };

  std::vector<char> isUnstable(tree.size(), false);
  OctList octNbr;
  OctList allNbr;
  std::vector<size_t> allSrc;
  for (size_t i = 0; i < tree.size(); ++i)
  {
    bool knownStable = false;
    {
      const Oct pad = paddedAncestor(tree[i]);
      if (! ((dangerLeft && pad.isAncestor(front))
             || (dangerRight && pad.isAncestor(back))) )
        knownStable = true;
    }

    bool knownUnstable = false;
    if (!knownStable)
    {
      octNbr.clear();
      tree[i].appendAllNeighbours(octNbr);
      for (const Oct &nbr : octNbr)
        if ((dangerLeft && nbr.isAncestor(front))
            || (dangerRight && nbr.isAncestor(back)))
          knownUnstable = true;
    }

    if (knownUnstable)
      isUnstable[i] = true;
    else if (!knownStable)//unknown
    {
      allNbr.insert(allNbr.end(), octNbr.begin(), octNbr.end());
      allSrc.insert(allSrc.end(), octNbr.size(), i);
    }
  }
  locTreeSort(allNbr, allSrc);

  if (dangerLeft)
  {
    // Points to first element not less than front.
    // Strict ancestors of front already handled above.
    const size_t lbound = tsearch_lower_bound(allNbr, front);
    for (size_t n = 0; n < lbound; ++n)
      isUnstable[allSrc[n]] = true;
  }
  if (dangerRight)
  {
    // Deepest last descendant in true SFC order.
    Oct backDLD = dld(back);

    // Points to first element greater than back.
    // Strict ancestors of back already handled above.
    /// const size_t ubound = tsearch_upper_bound(allNbr, back);  // after oct range start in SFC
    const size_t ubound = tsearch_upper_bound(allNbr, backDLD);   // after oct range end in SFC
    for (size_t n = ubound; n < allNbr.size(); ++n)
      isUnstable[allSrc[n]] = true;
  }

  OctList unstable;
  for (size_t i = 0; i < tree.size(); ++i)
    if (isUnstable[i])
      unstable.push_back(tree[i]);
  return unstable;
}


std::vector<int> recvFromActive(
    const std::vector<int> &activeList,
    const std::vector<int> &sendToActive,
    MPI_Comm comm)
{
  //future: choose a better collective pattern

  int commSize, commRank;
  MPI_Comm_size(comm, &commSize);
  MPI_Comm_rank(comm, &commRank);

  std::map<int, int> invActive;
  for (int ar = 0; ar < activeList.size(); ++ar)
    invActive[activeList[ar]] = ar;

  const bool isActive = invActive.find(commRank) != invActive.end();

  std::vector<int> sendToSizes(commSize, 0);
  for (const int arSend : sendToActive)
    sendToSizes[activeList[arSend]] = 1;

  int recvFromSz = 0;
  {
    std::vector<int> recvFromSizes(commSize, 0);
    par::Mpi_Allreduce( &(*sendToSizes.cbegin()),
                        &(*recvFromSizes.begin()),
                        commSize, MPI_SUM, comm );
    recvFromSz = recvFromSizes[commRank];
  }

  if (!isActive)
  {
    assert(sendToActive.size() == 0);
    assert(recvFromSz == 0);
  }

  std::set<int> recvFromGlobal;
  std::vector<MPI_Request> requests(sendToActive.size());
  for (size_t i = 0; i < sendToActive.size(); ++i)
    par::Mpi_Isend((int*)nullptr, 0, activeList[sendToActive[i]], 0, comm, &requests[i]);
  for (size_t j = 0; j < recvFromSz; ++j)
  {
    MPI_Status status;
    par::Mpi_Recv((int*)nullptr, 0, MPI_ANY_SOURCE, 0, comm, &status);
    recvFromGlobal.insert(status.MPI_SOURCE);
  }
  for (MPI_Request &request : requests)
    MPI_Wait(&request, MPI_STATUS_IGNORE);

  MPI_Barrier(comm);

  std::vector<int> recvFromActive;
  for (int r : recvFromGlobal)
    recvFromActive.push_back(invActive[r]);

  return recvFromActive;
}




template <typename T, unsigned dim>
void SFC_Tree<T, dim>::distMinimalBalanced(
      std::vector<TreeNode<T, dim>> &tree, double sfc_tol, MPI_Comm comm)
{
  // Based on the distributed balancing routines in:
  // @article{doi:10.1137/070681727,
  //   author = {Sundar, Hari and Sampath, Rahul S. and Biros, George},
  //   title = {Bottom-Up Construction and 2:1 Balance Refinement of Linear Octrees in Parallel},
  //   journal = {SIAM Journal on Scientific Computing},
  //   year = {2008},
  //   volume = {30}, number = {5}, pages = {2675-2708},
  //   doi = {10.1137/070681727}, URL = { https://doi.org/10.1137/070681727 }
  // }

  using Oct = TreeNode<T, dim>;
  using OctList = std::vector<Oct>;

  int commSize, commRank;
  MPI_Comm_size(comm, &commSize);
  MPI_Comm_rank(comm, &commRank);

  const bool isActive = tree.size() > 0;

  locMinimalBalanced(tree);

  // The unstable octants (processor boundary octants) may need to be refined.
  const OctList unstableOwned = unstableOctants(tree, commRank > 0, commRank < commSize - 1);

  // Splitters of active ranks.
  std::vector<int> active;
  const PartitionFrontBack<T, dim> partition =
      allgatherSplitters(tree.size() > 0, tree.front(), tree.back(), comm, &active);

  std::map<int, int> invActive;
  for (int ar = 0; ar < active.size(); ++ar)
    invActive[active[ar]] = ar;

  const int activeRank = (isActive ? invActive[commRank] : -1);

  // (Round 1)
  // Find insulation layers of unstable octs.
  // Source indices later used to effectively undo the sort.
  OctList insulationOfOwned;
  std::vector<size_t> beginInsulationOfOwned, endInsulationOfOwned;
  for (const Oct &u : unstableOwned)
  {
    beginInsulationOfOwned.push_back(insulationOfOwned.size());
    u.appendAllNeighbours(insulationOfOwned);
    endInsulationOfOwned.push_back(insulationOfOwned.size());
  }

  // Every insulation octant overlaps a range of active ranks.
  // Expect return indices relative to active list.
  std::vector<IntRange<>> insulationProcRanges =
      treeNode2PartitionRanks(insulationOfOwned, partition, &active);

  // (Round 1)  Stage queries to be sent.
  std::set<int> queryDestSet;
  std::map<int, std::vector<Oct>> sendQueryInform;
  std::map<int, std::vector<Oct>> sendInformOnly;
  for (size_t ui = 0; ui < unstableOwned.size(); ++ui)
  {
    std::set<int> unstableProcSet;
    for (size_t i = beginInsulationOfOwned[ui];
                i < endInsulationOfOwned[ui]; ++i)
      for (int r = insulationProcRanges[i].min;
               r <= insulationProcRanges[i].max; ++r)
        unstableProcSet.insert(r);
    unstableProcSet.erase(activeRank);  // Don't send to self.

    if (unstableProcSet.size() == 1)  // Insulation of ui completed in 1st round.
      sendInformOnly[*unstableProcSet.begin()].push_back(unstableOwned[ui]);
    else
      for (int r : unstableProcSet)
        sendQueryInform[r].push_back(unstableOwned[ui]);

    queryDestSet.insert(unstableProcSet.cbegin(), unstableProcSet.cend());
  }

  std::vector<int> queryDest(queryDestSet.cbegin(), queryDestSet.cend());
  std::vector<int> querySrc = recvFromActive(active, queryDest, comm);

  std::map<int, std::vector<Oct>> recvQueryInform;
  std::map<int, std::vector<Oct>> recvInformOnly;

  using par::P2PPartners;
  using par::P2PScalar;
  using par::P2PVector;

  // (Round 1)  Send/recv
  std::vector<int> queryDestGlobal, querySrcGlobal;
  for (int r : queryDest)  queryDestGlobal.push_back(active[r]);
  for (int r : querySrc)   querySrcGlobal.push_back(active[r]);
  {
    P2PPartners partners(queryDestGlobal, querySrcGlobal, comm);

    // Sizes
    P2PScalar<> szInformOnly(&partners), szQueryInform(&partners);
    for (int i = 0; i < queryDest.size(); ++i)
    {
      szInformOnly.send(i, sendInformOnly[queryDest[i]].size());
      szQueryInform.send(i, sendQueryInform[queryDest[i]].size());
    }
    for (int j = 0; j < querySrc.size(); ++j)
    {
      recvInformOnly[querySrc[j]].resize(szInformOnly.recv(j));
      recvQueryInform[querySrc[j]].resize(szQueryInform.recv(j));
    }
    szInformOnly.wait_all();
    szQueryInform.wait_all();

    // Payload
    P2PVector<Oct> vcInformOnly(&partners), vcQueryInform(&partners);
    for (int i = 0; i < queryDest.size(); ++i)
    {
      vcInformOnly.send(i, sendInformOnly[queryDest[i]]);
      vcQueryInform.send(i, sendQueryInform[queryDest[i]]);
    }
    for (int j = 0; j < querySrc.size(); ++j)
    {
      vcInformOnly.recv(j, recvInformOnly[querySrc[j]]);
      vcQueryInform.recv(j, recvQueryInform[querySrc[j]]);
    }
    vcInformOnly.wait_all();
    vcQueryInform.wait_all();
  }

  // (Round 2)  Recreate the insulation layers of remote unstable query octants.
  OctList insulationRemote;
  std::vector<int> insulationRemoteOrigin;
  for (int r : querySrc)
  {
    const size_t oldSz = insulationRemote.size();
    for (const Oct &remoteUnstable : recvQueryInform[r])
      remoteUnstable.appendAllNeighbours(insulationRemote);
    const size_t newSz = insulationRemote.size();
    std::fill_n(std::back_inserter(insulationRemoteOrigin), newSz - oldSz, r);
  }
  locTreeSort(insulationRemote, insulationRemoteOrigin);

  // Need to send owned unstable octants that overlap with remote insulation.
  Overlaps<T, dim> insRemotePerUnstableOwned(
      insulationRemote, unstableOwned);

  std::map<int, std::vector<Oct>> sendQueryAnswer;
  std::vector<size_t> overlapIdxs;
  std::set<int> octAnswerProcs;
  for (size_t ui = 0; ui < unstableOwned.size(); ++ui)
  {
    overlapIdxs.clear();
    insRemotePerUnstableOwned.keyOverlapsAncestors(ui, overlapIdxs);

    octAnswerProcs.clear();
    for (size_t insIdx : overlapIdxs)
      octAnswerProcs.insert(insulationRemoteOrigin[insIdx]);  // future: Use scatter not gather
    for (int r : octAnswerProcs)
      sendQueryAnswer[r].push_back(unstableOwned[ui]);
  }

  // Do not need to send if already sent.
  for (int r : querySrc)
  {
    removeEqual(sendQueryAnswer[r], sendInformOnly[r]);
    removeEqual(sendQueryAnswer[r], sendQueryInform[r]);
  }

<<<<<<< HEAD

//
// distTreeBalancing()
//
template <typename T, unsigned int D>
void
SFC_Tree<T,D>:: distTreeBalancing(std::vector<TreeNode<T,D>> &points,
                                   std::vector<TreeNode<T,D>> &tree,
                                   // no maxPtsPerRegion
                                   double loadFlexibility,
                                   MPI_Comm comm)
{
  int nProc, rProc;
  MPI_Comm_rank(comm, &rProc);
  MPI_Comm_size(comm, &nProc);

  distTreeCompletion(points, tree, loadFlexibility, comm);
  propagateNeighbours(tree);
  distRemoveDuplicates(tree, loadFlexibility, false, comm);
  std::vector<TreeNode<T,D>> newTree;
  distTreeCompletion(tree, newTree, loadFlexibility, comm);  // Still want only leaves.

  tree = newTree;
}

//
// distTreeBalancingWithFilter()
//
template <typename T, unsigned int D>
void
SFC_Tree<T,D>:: distTreeBalancingWithFilter(
                                   const ibm::DomainDecider &decider,
                                   std::vector<TreeNode<T,D>> &points,
                                   std::vector<TreeNode<T,D>> &tree,
                                   RankI maxPtsPerRegion,
                                   double loadFlexibility,
                                   MPI_Comm comm)
{
  int nProc, rProc;
  MPI_Comm_rank(comm, &rProc);
  MPI_Comm_size(comm, &nProc);
=======
  // (Round 2)  Send/recv
  std::map<int, std::vector<Oct>> recvQueryAnswer;
  {
    P2PPartners partners(querySrcGlobal, queryDestGlobal, comm);

    // Sizes
    P2PScalar<> szQueryAnswer(&partners);
    for (int i = 0; i < querySrc.size(); ++i)
      szQueryAnswer.send(i, sendQueryAnswer[querySrc[i]].size());
    for (int j = 0; j < queryDest.size(); ++j)
      recvQueryAnswer[queryDest[j]].resize(szQueryAnswer.recv(j));
    szQueryAnswer.wait_all();

    // Payload
    P2PVector<Oct> vcQueryAnswer(&partners);
    for (int i = 0; i < querySrc.size(); ++i)
      vcQueryAnswer.send(i, sendQueryAnswer[querySrc[i]]);
    for (int j = 0; j < queryDest.size(); ++j)
      vcQueryAnswer.recv(j, recvQueryAnswer[queryDest[j]]);
    vcQueryAnswer.wait_all();
  }
>>>>>>> aa66c173

  // Construct received insulation layers of unstable octants.
  const auto appendVec = [](OctList &into, const OctList &from) {
    into.insert(into.end(), from.cbegin(), from.cend());
  };

  OctList unstablePlus;
  {
    size_t total = unstableOwned.size();
    for (int r : querySrc)
    {
      total += recvInformOnly[r].size();
      total += recvQueryInform[r].size();
    }
    for (int r : queryDest)
      total += recvQueryAnswer[r].size();
    unstablePlus.reserve(total);
  }
  appendVec(unstablePlus, unstableOwned);
  for (int r : querySrc)
  {
    appendVec(unstablePlus, recvInformOnly[r]);
    appendVec(unstablePlus, recvQueryInform[r]);
  }
  for (int r : queryDest)
    appendVec(unstablePlus, recvQueryAnswer[r]);

  // Balance unstable octants against received insulation.
  locTreeSort(unstablePlus);
  locMinimalBalanced(unstablePlus);
  retainDescendants(unstablePlus, unstableOwned);

  // Replace unstable with unstable balanced.
  removeEqual(tree, unstableOwned);
  appendVec(tree, unstablePlus);
  locTreeSort(tree);
}







//
// getContainingBlocks() - Used for tagging points on the processor boundary.
//
template <typename T, unsigned int dim>
void
SFC_Tree<T,dim>:: getContainingBlocks(TreeNode<T,dim> *points,
                                  RankI begin, RankI end,
                                  const TreeNode<T,dim> *splitters,
                                  int numSplitters,
                                  std::vector<int> &outBlocks)
{
  int dummyNumPrevBlocks = 0;
  getContainingBlocks(points,
      begin, end,
      splitters,
      0, numSplitters,
      1, SFC_State<dim>::root(),
      dummyNumPrevBlocks, outBlocks.size(), outBlocks);
}

namespace util {
  void markProcNeighbour(int proc, int startSize, std::vector<int> &neighbourList)
  {
    if (neighbourList.size() == startSize || neighbourList.back() != proc)
      neighbourList.push_back(proc);
  }
}  // namespace ot::util


//
// getContainingBlocks() - recursive implementation (inorder traversal).
//
template <typename T, unsigned int dim>
void
SFC_Tree<T,dim>:: getContainingBlocks(TreeNode<T,dim> *points,
                                  RankI begin, RankI end,
                                  const TreeNode<T,dim> *splitters,
                                  RankI sBegin, RankI sEnd,
                                  LevI lev, SFC_State<dim> sfc,
                                  int &numPrevBlocks,
                                  const int startSize,
                                  std::vector<int> &outBlocks)
{
  // Idea:
  // If a bucket contains points but no splitters, the points belong to the block of the most recent splitter.
  // If a bucket contains points and splitters, divide and conquer by refining the bucket and recursing.
  // In an ancestor or leaf bucket, contained splitters and points are equal, so splitter <= point.
  constexpr ChildI numChildren = nchild(dim);

  // Bucket points.
  std::array<RankI, 1+numChildren> pointBuckets;
  RankI ancStart, ancEnd;
  SFC_bucketing(points, begin, end, lev, sfc, pointBuckets, ancStart, ancEnd);

  // Count splitters.
  std::array<RankI, numChildren> numSplittersInBucket;
  numSplittersInBucket.fill(0);
  RankI numAncSplitters = 0;
  for (int s = sBegin; s < sEnd; s++)
  {
    if (splitters[s].getLevel() < lev)
      numAncSplitters++;
    else
      numSplittersInBucket[
          sfc.child_rank(sfc::ChildNum(
              splitters[s]
                  .getMortonIndex(lev)))]++;
  }


  // Mark any splitters in the ancestor bucket. Splitters preceed points.
  numPrevBlocks += numAncSplitters;
  if (numPrevBlocks > 0 && ancEnd > ancStart)
    util::markProcNeighbour(numPrevBlocks - 1, startSize, outBlocks);

  // Mark splitters in child buckets.
  if (lev < m_uiMaxDepth)
  {
    for (sfc::SubIndex child_sfc(0); child_sfc < numChildren; ++child_sfc)
    {
      if (pointBuckets[child_sfc+1] > pointBuckets[child_sfc])
      {
        if (numSplittersInBucket[child_sfc] > 0)
          getContainingBlocks(points, pointBuckets[child_sfc], pointBuckets[child_sfc+1],
              splitters, numPrevBlocks, numPrevBlocks + numSplittersInBucket[child_sfc],
              lev+1, sfc.subcurve(child_sfc),
              numPrevBlocks, startSize, outBlocks);
        else
          util::markProcNeighbour(numPrevBlocks - 1, startSize, outBlocks);
      }
      else
        numPrevBlocks += numSplittersInBucket[child_sfc];
    }
  }
  else
  {
    // In leaf buckets splitters preceed points, just as in ancestor buckets.
    for (ChildI child_sfc = 0; child_sfc < numChildren; child_sfc++)
    {
      numPrevBlocks += numSplittersInBucket[child_sfc];
      if (numPrevBlocks > 0 && pointBuckets[child_sfc+1] > pointBuckets[child_sfc])
        util::markProcNeighbour(numPrevBlocks - 1, startSize, outBlocks);
    }
  }

  // Emit a block id for blocks with points but not splitters.
}


template <typename T, unsigned int dim>
PartitionFront<T, dim> SFC_Tree<T, dim>::allgatherSplitters(
    bool nonempty_,
    const TreeNode<T, dim> &front_,
    MPI_Comm comm,
    std::vector<int> *activeList)
{
  int commSize, commRank;
  MPI_Comm_size(comm, &commSize);
  MPI_Comm_rank(comm, &commRank);

  std::vector<TreeNode<T, dim>> splitters(commSize);
  std::vector<char> isNonempty(commSize, false);
  const TreeNode<T, dim> front = (nonempty_ ? front_ : TreeNode<T, dim>());
  const char nonempty = nonempty_;
  par::Mpi_Allgather(&front, &(*splitters.begin()), 1, comm);
  par::Mpi_Allgather(&nonempty, &(*isNonempty.begin()), 1, comm);

  for (int r = commSize - 2; r >= 0; --r)
    if (!isNonempty[r])
      splitters[r] = splitters[r + 1];

  if (activeList != nullptr)
  {
    activeList->clear();
    for (int r = 0; r < commSize; ++r)
      if (isNonempty[r])
        activeList->push_back(r);
  }

  PartitionFront<T, dim> partition;
  partition.m_fronts = splitters;
  return partition;
}

template <typename T, unsigned int dim>
PartitionFrontBack<T, dim> SFC_Tree<T, dim>::allgatherSplitters(
    bool nonempty_,
    const TreeNode<T, dim> &front_,
    const TreeNode<T, dim> &back_,
    MPI_Comm comm,
    std::vector<int> *activeList)
{
  int commSize, commRank;
  MPI_Comm_size(comm, &commSize);
  MPI_Comm_rank(comm, &commRank);

  std::vector<TreeNode<T, dim>> fronts(commSize);
  std::vector<TreeNode<T, dim>> backs(commSize);
  std::vector<char> isNonempty(commSize, false);
  const TreeNode<T, dim> front = (nonempty_ ? front_ : TreeNode<T, dim>());
  const TreeNode<T, dim> back = (nonempty_ ? back_ : TreeNode<T, dim>());
  const char nonempty = nonempty_;
  par::Mpi_Allgather(&front, &(*fronts.begin()), 1, comm);
  par::Mpi_Allgather(&back, &(*backs.begin()), 1, comm);
  par::Mpi_Allgather(&nonempty, &(*isNonempty.begin()), 1, comm);

  for (int r = commSize - 2; r >= 0; --r)
    if (!isNonempty[r])
    {
      fronts[r] = fronts[r + 1];
      backs[r] = fronts[r + 1];   // To maintain ordering: f[r]<=b[r]<=f[r+1]
    }

  if (activeList != nullptr)
  {
    activeList->clear();
    for (int r = 0; r < commSize; ++r)
      if (isNonempty[r])
        activeList->push_back(r);
  }

  PartitionFrontBack<T, dim> partition;
  partition.m_fronts = fronts;
  partition.m_backs = backs;
  return partition;
}


//
// treeNode2PartitionRank()  -- relative to global splitters, empty ranks allowed.
//
template <typename T, unsigned int dim>
std::vector<int> SFC_Tree<T, dim>::treeNode2PartitionRank(
    const std::vector<TreeNode<T, dim>> &treeNodes,
    const PartitionFront<T, dim> &partitionSplitters)
{
  // Result
  std::vector<int> rankIds(treeNodes.size(), 0);

  std::vector<TreeNode<T, dim>> splitters = partitionSplitters.m_fronts;

  // Root as a valid splitter would be a special case indicating 0 owns all.
  if (splitters[0] == TreeNode<T, dim>())
    return rankIds;

  // Tail splitters of empty ranks should be ignored.
  auto splitTail = splitters.crbegin();
  while (splitTail != splitters.crend() && *splitTail == TreeNode<T, dim>())
    ++splitTail;
  const size_t numSplitters = std::distance(splitTail, splitters.crend());

  if (numSplitters == 1)
    return rankIds;

  // Concatenate [splitters | elements]  (rely on stable sort, splitters come first.)
  std::vector<TreeNode<T, dim>> keys;
  splitters.resize(numSplitters);
  keys.insert(keys.end(), splitters.cbegin(), splitters.cend());
  keys.insert(keys.end(), treeNodes.cbegin(), treeNodes.cend());

  // Indices into result, which we use after sorting. [{-1,...-1} | indices]
  std::vector<size_t> indices(keys.size());
  std::fill(indices.begin(), indices.begin() + numSplitters, -1);
  std::iota(indices.begin() + numSplitters, indices.end(), 0);

  SFC_Tree<T, dim>::locTreeSort(keys, indices);  // Assumed to be stable.

  int rank = -1;
  for (size_t ii = 0; ii < keys.size(); ++ii)
    if (indices[ii] == -1)
      ++rank;
    else
      rankIds[indices[ii]] = rank;

  return rankIds;
}

//
// treeNode2PartitionRanks()  -- relative to active list, empty ranks allowed in partition.
//
template <typename T, unsigned int dim>
std::vector<IntRange<>> SFC_Tree<T, dim>::treeNode2PartitionRanks(
    const std::vector<TreeNode<T, dim>> &treeNodes_,
    const PartitionFrontBack<T, dim> &partition,
    const std::vector<int> *activePtr)
{
  if (treeNodes_.size() == 0)
    return std::vector<IntRange<>>();

  const std::vector<int> &active = *activePtr;  // future: recover active

  // Active splitters.
  std::vector<TreeNode<T, dim>> splitters;
  for (int ar = 0; ar < active.size(); ++ar)
  {
    splitters.push_back(partition.m_fronts[active[ar]]);
    splitters.push_back(partition.m_backs[active[ar]]);
  }
  assert(isLocallySorted(splitters));

  // Sort treeNodes if not already sorted.
  const bool sorted = isLocallySorted<T, dim>(treeNodes_);
  std::vector<TreeNode<T, dim>> sortedTreeNodes;
  std::vector<size_t> src;
  if (!sorted)
  {
    sortedTreeNodes = treeNodes_;
    src.resize(sortedTreeNodes.size());
    std::iota(src.begin(), src.end(), 0);
    locTreeSort(sortedTreeNodes, src);
  }
  const std::vector<TreeNode<T, dim>> &treeNodes =
      (sorted ? treeNodes_ : sortedTreeNodes);
  assert(treeNodes.size() == treeNodes_.size());

  // Lower bound: For each octant in treeNodes, first splitter equal or greater.
  std::vector<size_t> lowerBounds = lower_bound(splitters, treeNodes);

  // Overlapped processes for each octant:
  //   - oct.isAncestorInclusive(fronts[r])  OR
  //   - oct.isAncestorInclusive(backs[r])   OR
  //   - lower_bound(fronts[r]) < oct < lowerBound(backs[r])
  std::vector<IntRange<>> ranges(treeNodes.size());
  for (size_t i = 0; i < treeNodes.size(); ++i)
  {
    size_t j = lowerBounds[i];
    if (j < splitters.size() && j % 2 == 1)  // back splitter
      ranges[i].include(j/2);
    while (j < splitters.size()
        && treeNodes[i].isAncestorInclusive(splitters[j]))
    {
      ranges[i].include(j/2);
      ++j;
    }
  }

  // Undo sort if not originally sorted.
  if (!sorted)
  {
    std::vector<IntRange<>> unsortedRanges(ranges.size());
    for (size_t i = 0; i < src.size(); ++i)
      unsortedRanges[src[i]] = ranges[i];
    std::swap(ranges, unsortedRanges);
  }

  return ranges;
}



/** @brief Successively computes 0th child in SFC order to given level. */
template <typename T, unsigned int dim>
void
SFC_Tree<T,dim>::firstDescendant(TreeNode<T,dim> &parent,
                               RotI &pRot,
                               LevI descendantLev)
{
  constexpr unsigned int NUM_CHILDREN = 1u << dim;
  constexpr unsigned int rotOffset = 2*NUM_CHILDREN;  // num columns in rotations[].

  while (parent.getLevel() < descendantLev)
  {
    const ot::ChildI * const rot_perm = &rotations[pRot*rotOffset + 0*NUM_CHILDREN];
    const ot::RotI * const orientLookup = &HILBERT_TABLE[pRot*NUM_CHILDREN];

    ot::ChildI child0 = rot_perm[0];
    parent = parent.getChildMorton(child0);
    pRot = orientLookup[child0];
  }
}


/** @brief Successively computes (n-1)th child in SFC order to given level. */
template <typename T, unsigned int dim>
void
SFC_Tree<T,dim>::lastDescendant(TreeNode<T,dim> &parent,
                              RotI &pRot,
                              LevI descendantLev)
{
  constexpr unsigned int NUM_CHILDREN = 1u << dim;
  constexpr unsigned int rotOffset = 2*NUM_CHILDREN;  // num columns in rotations[].

  while (parent.getLevel() < descendantLev)
  {
    const ot::ChildI * const rot_perm = &rotations[pRot*rotOffset + 0*NUM_CHILDREN];
    const ot::RotI * const orientLookup = &HILBERT_TABLE[pRot*NUM_CHILDREN];

    ot::ChildI childLast = rot_perm[NUM_CHILDREN-1];
    parent = parent.getChildMorton(childLast);
    pRot = orientLookup[childLast];
  }
}


// define static data member bucketStableAux
template <typename T, unsigned int dim>
std::vector<char> SFC_Tree<T, dim>::bucketStableAux;


// Template instantiations.
template struct SFC_Tree<unsigned int, 2>;
template struct SFC_Tree<unsigned int, 3>;
template struct SFC_Tree<unsigned int, 4>;


// --------------------------------------------------------------------------

template <typename T, unsigned int dim>
bool is2to1Balanced(const std::vector<TreeNode<T, dim>> &tree_, MPI_Comm comm)
{
  using Oct = TreeNode<T, dim>;
  using OctList = std::vector<Oct>;

  const auto locSortUniq = [](OctList &octList) {
    SFC_Tree<T, dim>::locTreeSort(octList);
    SFC_Tree<T, dim>::locRemoveDuplicates(octList);
  };

  OctList tree = tree_;
  locSortUniq(tree);

  // Create coarse neighbor search keys.
  OctList keys;
  for (const Oct &oct : tree)
    oct.appendCoarseNeighbours(keys);
  locSortUniq(keys);

  // The tree is not balanced if and only if the tree has a strict ancestor
  // of any of the coarse keys.
  // Search for keys by the tree partition.
  // If an ancestor of a key exists in the tree, then the partition
  // of the process owning the ancestor would also cover the key.
  // (The opposite might not be true..
  // we can't force an ancestor onto every rank that begins with a descendant).

  // Distribute keys by the tree partition.
  std::vector<int> keyDest = SFC_Tree<T, dim>::treeNode2PartitionRank(
      keys,
      SFC_Tree<T, dim>::allgatherSplitters(
          tree.size() > 0, tree.front(), comm) );
  keys = par::sendAll(keys, keyDest, comm);
  locSortUniq(keys);

  // Find strict descendants of tree[i] in keys.
  /// std::vector<TreeNode<T, dim>> offenders;
  char locBalanced = true;
  std::vector<size_t> lowerBounds = SFC_Tree<T, dim>::lower_bound(keys, tree);
  for (size_t i = 0; i < tree.size(); ++i)
    for (size_t j = lowerBounds[i]; j < keys.size() && tree[i].isAncestorInclusive(keys[j]); ++j)
      if (tree[i].isAncestor(keys[j]))
      {
        locBalanced = false;
        /// offenders.push_back(tree[i]);
        break;
      }

  char globBalanced = locBalanced;
  par::Mpi_Allreduce(&locBalanced, &globBalanced, 1, MPI_LAND, comm);
  return globBalanced;
}

template bool is2to1Balanced<unsigned, 2u>(const std::vector<TreeNode<unsigned, 2u>> &, MPI_Comm);
template bool is2to1Balanced<unsigned, 3u>(const std::vector<TreeNode<unsigned, 3u>> &, MPI_Comm);
template bool is2to1Balanced<unsigned, 4u>(const std::vector<TreeNode<unsigned, 4u>> &, MPI_Comm);



template <typename T, unsigned int dim>
bool isLocallySorted(const std::vector<TreeNode<T, dim>> &octList)
{
  return octList.size() == lenContainedSorted<T, dim>(
      &(*octList.cbegin()),
      0, octList.size(),
      TreeNode<T, dim>(),
      SFC_State<dim>::root());
}
template bool isLocallySorted<unsigned, 2u>(const std::vector<TreeNode<unsigned, 2u>> &);
template bool isLocallySorted<unsigned, 3u>(const std::vector<TreeNode<unsigned, 3u>> &);
template bool isLocallySorted<unsigned, 4u>(const std::vector<TreeNode<unsigned, 4u>> &);


template <typename T, unsigned int dim>
size_t lenContainedSorted(
    const TreeNode<T, dim> *octList,
    size_t begin, size_t end,
    TreeNode<T, dim> subtree,
    SFC_State<dim> sfc)
{
  if (begin == end)
    return 0;
  const size_t parBegin = begin;
  while (begin < end && octList[begin] == subtree)
    ++begin;
  if (begin < end && subtree.isAncestor(octList[begin]))
  {
    for (sfc::SubIndex c(0); c < nchild(dim); ++c)
      begin += lenContainedSorted<T, dim>(
          octList, begin, end,
          subtree.getChildMorton(sfc.child_num(c)),
          sfc.subcurve(c));
  }
  return begin - parBegin;
}

template size_t lenContainedSorted<unsigned, 2u>(
    const TreeNode<unsigned, 2u> *, size_t, size_t, TreeNode<unsigned, 2u>, SFC_State<2u>);
template size_t lenContainedSorted<unsigned, 3u>(
    const TreeNode<unsigned, 3u> *, size_t, size_t, TreeNode<unsigned, 3u>, SFC_State<3u>);
template size_t lenContainedSorted<unsigned, 4u>(
    const TreeNode<unsigned, 4u> *, size_t, size_t, TreeNode<unsigned, 4u>, SFC_State<4u>);



template <typename T, unsigned dim>
bool isPartitioned(std::vector<TreeNode<T, dim>> octants, MPI_Comm comm)
{
  int comm_size;
  MPI_Comm_size(comm, &comm_size);

  SFC_Tree<T, dim>::locTreeSort(octants);

  TreeNode<T, dim> edges[2] = {{}, {}};
  if (octants.size() > 0)
  {
    edges[0] = octants.front();
    edges[1] = octants.back();
  }
  int local_edges = octants.size() > 0 ? 2 : 0;
  int global_edges = 0;
  int scan_edges = 0;
  par::Mpi_Allreduce(&local_edges, &global_edges, 1, MPI_SUM, comm);
  par::Mpi_Scan(&local_edges, &scan_edges, 1, MPI_SUM, comm);
  scan_edges -= local_edges;

  std::vector<int> count_edges(comm_size, 0);
  std::vector<int> displ_edges(comm_size, 0);
  std::vector<TreeNode<T, dim>> gathered(global_edges);

  par::Mpi_Allgather(&local_edges, &(*count_edges.begin()), 1, comm);
  par::Mpi_Allgather(&scan_edges, &(*displ_edges.begin()), 1, comm);
  par::Mpi_Allgatherv(edges, local_edges,
      &(*gathered.begin()), &(*count_edges.begin()), &(*displ_edges.begin()), comm);

  return isLocallySorted(gathered);
}

template bool isPartitioned(std::vector<TreeNode<unsigned, 2u>> octants, MPI_Comm comm);
template bool isPartitioned(std::vector<TreeNode<unsigned, 3u>> octants, MPI_Comm comm);
template bool isPartitioned(std::vector<TreeNode<unsigned, 4u>> octants, MPI_Comm comm);




} // namspace ot<|MERGE_RESOLUTION|>--- conflicted
+++ resolved
@@ -792,92 +792,6 @@
 
     using LLU = long long unsigned;
 
-<<<<<<< HEAD
-//
-// locTreeCompletion()
-//
-template <typename T, unsigned int D>
-void
-SFC_Tree<T,D>:: locTreeCompletion(TreeNode<T,D> *points,
-                                  std::vector<TreeNode<T,D>> &tree,
-                                  RankI begin, RankI end,
-                                  LevI sLev,
-                                  LevI eLev,
-                                  RotI pRot,
-                                  TreeNode<T,D> pNode)
-{
-  if (end <= begin) { return; }
-
-  constexpr char numChildren = TreeNode<T,D>::numChildren;
-  constexpr unsigned int rotOffset = 2*numChildren;  // num columns in rotations[].
-
-  using TreeNode = TreeNode<T,D>;
-
-  // Reorder the buckets on sLev (current level).
-  std::array<RankI, numChildren+1> tempSplitters;
-  RankI ancStart, ancEnd;
-  SFC_bucketing(points, begin, end, sLev, pRot, tempSplitters, ancStart, ancEnd);
-
-  const ChildI * const rot_perm = &rotations[pRot*rotOffset + 0*numChildren];
-  const RotI * const orientLookup = &HILBERT_TABLE[pRot*numChildren];
-
-  TreeNode cNode = pNode.getFirstChildMorton();
-
-  if (sLev < eLev)  // This means eLev is further from the root level than sLev.
-  {
-    for (char child_sfc = 0; child_sfc < numChildren; child_sfc++)
-    {
-      ChildI child = rot_perm[child_sfc];
-      RotI cRot = orientLookup[child];
-      cNode.setMortonIndex(child);
-
-      if (tempSplitters[child_sfc+1] - tempSplitters[child_sfc+0] > 0
-          && points[tempSplitters[child_sfc+0]].getLevel() > cNode.getLevel())
-      {
-        locTreeCompletion(
-            points, tree,
-            tempSplitters[child_sfc+0], tempSplitters[child_sfc+1],
-            sLev+1, eLev,
-            cRot,
-            cNode);
-      }
-      else
-      {
-        tree.push_back(cNode);
-      }
-    }
-  }
-  else
-  {
-    for (char child_sfc = 0; child_sfc < numChildren; child_sfc++)
-    {
-      ChildI child = rot_perm[child_sfc];
-      cNode.setMortonIndex(child);
-      tree.push_back(cNode);
-    }
-  }
-
-}  // end function
-
-
-//
-// locTreeConstructionWithFilter(points)
-//
-template <typename T, unsigned int D>
-void
-SFC_Tree<T,D>:: locTreeConstructionWithFilter(
-                                  const ibm::DomainDecider &decider,
-                                  TreeNode<T,D> *points,
-                                  std::vector<TreeNode<T,D>> &tree,
-                                  RankI maxPtsPerRegion,
-                                  RankI begin, RankI end,
-                                  LevI sLev,
-                                  LevI eLev,
-                                  RotI pRot,
-                                  TreeNode<T,D> pNode)
-{
-  if (end <= begin) { return; }
-=======
     void row(const std::vector<LLU> &global_begin,
              const std::vector<LLU> &global_end,
              const std::vector<LLU> &local_size,
@@ -895,8 +809,66 @@
       ++m_row;
     }
 };
->>>>>>> aa66c173
-
+
+
+//
+// locTreeCompletion()
+//
+template <typename T, unsigned int dim>
+void
+SFC_Tree<T,dim>:: locTreeCompletion(TreeNode<T,dim> *points,
+                                  std::vector<TreeNode<T,dim>> &tree,
+                                  RankI begin, RankI end,
+                                  LevI sLev,
+                                  LevI eLev,
+                                  SFC_State<dim> sfc,
+                                  TreeNode<T,dim> pNode)
+{
+  if (end <= begin) { return; }
+
+  using TreeNode = TreeNode<T,dim>;
+
+  // Reorder the buckets on sLev (current level).
+  std::array<RankI, nchild(dim)+1> tempSplitters;
+  RankI ancStart, ancEnd;
+  SFC_bucketing(points, begin, end, sLev, sfc, tempSplitters, ancStart, ancEnd);
+
+  TreeNode cNode = pNode.getFirstChildMorton();
+
+  if (sLev < eLev)  // This means eLev is further from the root level than sLev.
+  {
+    for (sfc::SubIndex child_sfc(0); child_sfc < nchild(dim); ++child_sfc)
+    {
+      sfc::ChildNum child = sfc.child_num(child_sfc);
+      cNode.setMortonIndex(child);
+
+      if (tempSplitters[child_sfc+1] - tempSplitters[child_sfc+0] > 0
+          && points[tempSplitters[child_sfc+0]].getLevel() > cNode.getLevel())
+      {
+        locTreeCompletion(
+            points, tree,
+            tempSplitters[child_sfc+0], tempSplitters[child_sfc+1],
+            sLev+1, eLev,
+            sfc.child_curve(child),
+            cNode);
+      }
+      else
+      {
+        tree.push_back(cNode);
+      }
+    }
+  }
+  else
+  {
+    for (sfc::SubIndex child_sfc(0); child_sfc < nchild(dim); ++child_sfc)
+    {
+      sfc::ChildNum child = sfc.child_num(child_sfc);
+      cNode.setMortonIndex(child);
+      tree.push_back(cNode);
+    }
+  }
+
+}  // end function
 
 
 
@@ -1695,10 +1667,10 @@
   distRemoveDuplicates(tree, loadFlexibility, false, comm);
 }
 
-template <typename T, unsigned int D>
+template <typename T, unsigned int dim>
 void
-SFC_Tree<T,D>:: distTreeCompletion(std::vector<TreeNode<T,D>> &points,
-                                   std::vector<TreeNode<T,D>> &tree,
+SFC_Tree<T,dim>:: distTreeCompletion(std::vector<TreeNode<T,dim>> &points,
+                                   std::vector<TreeNode<T,dim>> &tree,
                                    double loadFlexibility,
                                    MPI_Comm comm)
 {
@@ -1715,7 +1687,7 @@
   locTreeCompletion(&(*points.begin()), tree,
                       0, (RankI) points.size(),
                       1, leafLevel,
-                      0, TreeNode<T,D>());
+                      SFC_State<dim>::root(), TreeNode<T,dim>());
 
   distRemoveDuplicates(tree, loadFlexibility, false, comm);
 }
@@ -2471,15 +2443,9 @@
     }
   }
 
-<<<<<<< HEAD
-  SFC_Tree<T, D>::distTreeSort(seed, loadFlexibility, comm);
-  SFC_Tree<T, D>::distRemoveDuplicates(seed, loadFlexibility, RM_DUPS_AND_ANC, comm);
-  SFC_Tree<T, D>::distTreeBalancing(seed, outTree, loadFlexibility, comm);
-  SFC_Tree<T, D>::distCoalesceSiblings(outTree, comm);
-=======
   SFC_Tree<T, dim>::distTreeSort(seed, loadFlexibility, comm);
   SFC_Tree<T, dim>::distRemoveDuplicates(seed, loadFlexibility, RM_DUPS_AND_ANC, comm);
-  SFC_Tree<T, dim>::distTreeBalancing(seed, outTree, 1, loadFlexibility, comm);
+  SFC_Tree<T, dim>::distTreeBalancing(seed, outTree, loadFlexibility, comm);
   SFC_Tree<T, dim>::distCoalesceSiblings(outTree, comm);
 }
 
@@ -2526,7 +2492,6 @@
   SFC_Tree<T, dim>::distRemoveDuplicates(outTree, loadFlexibility, RM_DUPS_AND_ANC, comm);
   SFC_Tree<T, dim>::distMinimalBalanced(outTree, loadFlexibility, comm);
   SFC_Tree<T, dim>::distCoalesceSiblings(outTree, comm);
->>>>>>> aa66c173
 }
 
 template <typename T, unsigned int dim>
@@ -2813,6 +2778,33 @@
 
   tree = newTree;
 }
+
+
+//
+// distTreeBalancing()
+//
+template <typename T, unsigned int dim>
+void
+SFC_Tree<T,dim>:: distTreeBalancing(std::vector<TreeNode<T,dim>> &points,
+                                   std::vector<TreeNode<T,dim>> &tree,
+                                   // no maxPtsPerRegion
+                                   double loadFlexibility,
+                                   MPI_Comm comm)
+{
+  int nProc, rProc;
+  MPI_Comm_rank(comm, &rProc);
+  MPI_Comm_size(comm, &nProc);
+
+  distTreeCompletion(points, tree, loadFlexibility, comm);
+  propagateNeighbours(tree);
+  distRemoveDuplicates(tree, loadFlexibility, false, comm);
+  std::vector<TreeNode<T,dim>> newTree;
+  distTreeCompletion(tree, newTree, loadFlexibility, comm);  // Still want only leaves.
+
+  tree = newTree;
+}
+
+
 
 //
 // distTreeBalancingWithFilter()
@@ -3931,49 +3923,6 @@
     removeEqual(sendQueryAnswer[r], sendQueryInform[r]);
   }
 
-<<<<<<< HEAD
-
-//
-// distTreeBalancing()
-//
-template <typename T, unsigned int D>
-void
-SFC_Tree<T,D>:: distTreeBalancing(std::vector<TreeNode<T,D>> &points,
-                                   std::vector<TreeNode<T,D>> &tree,
-                                   // no maxPtsPerRegion
-                                   double loadFlexibility,
-                                   MPI_Comm comm)
-{
-  int nProc, rProc;
-  MPI_Comm_rank(comm, &rProc);
-  MPI_Comm_size(comm, &nProc);
-
-  distTreeCompletion(points, tree, loadFlexibility, comm);
-  propagateNeighbours(tree);
-  distRemoveDuplicates(tree, loadFlexibility, false, comm);
-  std::vector<TreeNode<T,D>> newTree;
-  distTreeCompletion(tree, newTree, loadFlexibility, comm);  // Still want only leaves.
-
-  tree = newTree;
-}
-
-//
-// distTreeBalancingWithFilter()
-//
-template <typename T, unsigned int D>
-void
-SFC_Tree<T,D>:: distTreeBalancingWithFilter(
-                                   const ibm::DomainDecider &decider,
-                                   std::vector<TreeNode<T,D>> &points,
-                                   std::vector<TreeNode<T,D>> &tree,
-                                   RankI maxPtsPerRegion,
-                                   double loadFlexibility,
-                                   MPI_Comm comm)
-{
-  int nProc, rProc;
-  MPI_Comm_rank(comm, &rProc);
-  MPI_Comm_size(comm, &nProc);
-=======
   // (Round 2)  Send/recv
   std::map<int, std::vector<Oct>> recvQueryAnswer;
   {
@@ -3995,7 +3944,6 @@
       vcQueryAnswer.recv(j, recvQueryAnswer[queryDest[j]]);
     vcQueryAnswer.wait_all();
   }
->>>>>>> aa66c173
 
   // Construct received insulation layers of unstable octants.
   const auto appendVec = [](OctList &into, const OctList &from) {
@@ -4033,11 +3981,6 @@
   appendVec(tree, unstablePlus);
   locTreeSort(tree);
 }
-
-
-
-
-
 
 
 //
