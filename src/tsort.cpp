--- conflicted
+++ resolved
@@ -3012,18 +3012,12 @@
     const auto range0 = oct0.range(),  range1 = oct1.range();
     int count_edge = 0,  count_overlaps = 0;
     for (int d = 0; d < dim; ++d)
-<<<<<<< HEAD
-      if (range0.min(d) == range1.max(d) or range1.min(d) == range0.max(d))
-        ++count_edge;
-      else if (range0.min(d) < range1.max(d) and range1.min(d) < range0.max(d))
-        ++count_overlaps;
-    return count_edge + count_overlaps == dim and count_edge >= 1;
-=======
-      count_edge += (oct0.minX(d) == oct1.maxX(d) or oct1.minX(d) == oct0.maxX(d));
+      count_edge += (range0.min(d) == range1.max(d) or
+                     range1.min(d) == range0.max(d));
     for (int d = 0; d < dim; ++d)
-      count_overlaps += (oct0.minX(d) <= oct1.maxX(d) and oct1.minX(d) <= oct0.maxX(d));
-    return count_overlaps == dim and count_edge >= 1;
->>>>>>> 7dcad400
+      count_overlaps += (range0.closedContains(d, range1.min(d)) or
+                         range1.closedContains(d, range0.min(d)));
+    return (count_overlaps == dim) and (count_edge >= 1);
   };
 
   // key: exclusively incident child number, or nchild(dim)
