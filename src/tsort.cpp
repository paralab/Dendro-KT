--- conflicted
+++ resolved
@@ -3003,14 +3003,13 @@
     if ((c & periodic_axes) == 0)
       uniq_children[c] = true;
 
-  assert(uniq_children.all());  // Note: If periodic, remove assertion.
-
   const auto incident = [&](const Oct &oct0, const Oct &oct1) -> bool {
+    const auto range0 = oct0.range(),  range1 = oct1.range();
     int count_edge = 0,  count_overlaps = 0;
     for (int d = 0; d < dim; ++d)
-      if (oct0.minX(d) == oct1.maxX(d) or oct1.minX(d) == oct0.maxX(d))
+      if (range0.min(d) == range1.max(d) or range1.min(d) == range0.max(d))
         ++count_edge;
-      else if (oct0.minX(d) < oct1.maxX(d) and oct1.minX(d) < oct0.maxX(d))
+      else if (range0.min(d) < range1.max(d) and range1.min(d) < range0.max(d))
         ++count_overlaps;
     return count_edge + count_overlaps == dim and count_edge >= 1;
   };
@@ -3577,17 +3576,11 @@
       isUnstable[allSrc[n]] = true;
   }
 
-<<<<<<< HEAD
   OctList unstable;
   for (size_t i = 0; i < tree.size(); ++i)
     if (isUnstable[i])
       unstable.push_back(tree[i]);
   return unstable;
-=======
-  if (sgActiveComm != MPI_COMM_NULL)
-    MPI_Comm_free(&sgActiveComm);
-  return surrogateGrid;
->>>>>>> fdd57f56
 }
 
 
