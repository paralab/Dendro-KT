//
// Created by milinda on 10/30/18.
//
/**
 * @brief class that derived from abstract class feMat
 * LHS computation of the weak formulation
 * */
#ifndef DENDRO_KT_FEMATRIX_H
#define DENDRO_KT_FEMATRIX_H

#include "feMat.h"
#include "da_matvec.h"
#include "refel.h"
#include "setDiag.h"
#include "matRecord.h"

#include <exception>

template <typename LeafT, unsigned int dim>
class feMatrix : public feMat<dim> {
  //TODO I don't really get why we use LeafT and not just virtual methods.

protected:
         static constexpr unsigned int m_uiDim = dim;

         /**@brief number of dof*/
         unsigned int m_uiDof = 1;

         /**@brief element nodal vec in */
         VECType * m_uiEleVecIn = nullptr;

         /***@brief element nodal vecOut */
         VECType * m_uiEleVecOut = nullptr;

         /** elemental coordinates */
         double * m_uiEleCoords = nullptr;

    protected:
         feMatrix() {}

    public:
        /**
         * @brief constructs an FEM stiffness matrix class.
         * @param[in] da: octree DA
         * */
        feMatrix(const ot::DA<dim>* da, const std::vector<ot::TreeNode<unsigned int, dim>> *octList, unsigned int dof=1);

        feMatrix(feMatrix &&other);
        feMatrix & operator=(feMatrix &&other);

        ~feMatrix();

        unsigned ndofs() const { return m_uiDof; }

        /**@brief Computes the LHS of the weak formulation, normally the stifness matrix times a given vector.
          * @param [in] in input vector u
          * @param [out] out output vector Ku
          * @param [in] default parameter scale vector by scale*Ku
        * */
        virtual void matVec(const VECType* in,VECType* out, double scale=1.0);

        virtual void setDiag(VECType *out, double scale = 1.0);


        /**@brief Computes the elemental matvec
          * @param [in] in input vector u
          * @param [out] out output vector Ku
          * @param [in] scale vector by scale*Ku
        **/
        virtual void elementalMatVec(const VECType *in, VECType *out, unsigned int ndofs, const double *coords, double scale, bool isElementBoundary ) = 0;

        /**@brief Sets the diagonal of the elemental matrix.
         * @param [out] out output vector diag(K)
         * @param [in] in coords physical space coordinates of the element.
         * @param [in] in scale diagonal by scale*diag(K).
         * Leaf class responsible to implement (static polymorphism).
         */
        void elementalSetDiag(VECType *out, unsigned int ndofs, const double *coords, double scale)
        {
          static bool reentrant = false;
          if (reentrant)
            throw std::logic_error{"elementalSetDiag() not implemented by feMatrix leaf derived class"};
          reentrant = true;
          {
            asLeaf().elementalSetDiag(out, ndofs, coords, scale);
          }
          reentrant = false;
        }



        /**
         * @brief Collect all matrix entries relative to current rank.
         * 
         * If you need to do a few rows at a time, use this method as a pattern.
         */
<<<<<<< HEAD
        ot::MatCompactRows collectMatrixEntries(unsigned char * elementNonzero = nullptr);

        ot::MatCompactRows collectMatrixEntries(
            const std::vector<ot::TreeNode<unsigned, dim>> &octList,
            const std::vector<ot::TreeNode<unsigned, dim>> &nodes,
            const std::vector<ot::RankI> &ghostedGlobalNodeId,
            unsigned char * elementNonzero = nullptr);
=======
        template <typename AssembleElemental>
        void collectMatrixEntries(AssembleElemental assemble_e);
>>>>>>> 33fb809d


#ifdef BUILD_WITH_PETSC

        /**@brief Computes the LHS of the weak formulation, normally the stifness matrix times a given vector.
          * @param [in] in input vector u
          * @param [out] out output vector Ku
          * @param [in] default parameter scale vector by scale*Ku
        * */
        virtual void matVec(const Vec& in,Vec& out, double scale=1.0);

        virtual void setDiag(Vec& out, double scale = 1.0);


        /**
         * @brief Performs the matrix assembly.
         * @param [in/out] J: Matrix assembled
         * @param [in] mtype: Matrix type
         * when the function returns, J is set to assembled matrix
         **/
        virtual bool getAssembledMatrix(Mat *J, MatType mtype);


#endif

#ifdef BUILD_WITH_AMAT
        template<typename AMATType>
        bool getAssembledAMat(AMATType* J);

        template<typename AMATType>
        bool setDiagonalAMat(const VECType * diag, AMATType* J) const;
#endif


        /**@brief static cast to the leaf node of the inheritance*/
        LeafT& asLeaf() { return static_cast<LeafT&>(*this);}
        const LeafT& asLeaf() const { return static_cast<const LeafT&>(*this);}


        /**
         * @brief executed just before  the matVec loop in matvec function
         * @param[in] in : input Vector
         * @param[out] out: output vector
         * @param[in] scale: scalaing factror
         **/

        //TODO Output channel of preMatVec may be unexpected, should clarify use case.
        bool preMatVec(const VECType* in, VECType* out,double scale=1.0) {
            // If this is asLeaf().preMatVec(), i.e. there is not an override, don't recurse.
            static bool entered = false;
            bool ret = false;
            if (!entered)
            {
              entered = true;
              ret = asLeaf().preMatVec(in,out,scale);
              entered = false;
            }
            return ret;
        }


        /**@brief executed just after the matVec loop in matvec function
         * @param[in] in : input Vector
         * @param[out] out: output vector
         * @param[in] scale: scalaing factror
         * */

        //TODO Input channel of postMatVec may be unexpected, should clarify use case.
        bool postMatVec(const VECType* in, VECType* out,double scale=1.0) {
            // If this is asLeaf().postMatVec(), i.e. there is not an override, don't recurse.
            static bool entered = false;
            bool ret = false;
            if (!entered)
            {
              entered = true;
              ret = asLeaf().postMatVec(in,out,scale);
              entered = false;
            }
            return ret;
        }

        /**@brief executed before the matrix assembly */
        bool preMat() {
            // If this is asLeaf().preMat(), i.e. there is not an override, don't recurse.
            static bool entered = false;
            bool ret = false;
            if (!entered)
            {
              entered = true;
              ret = asLeaf().preMat();
              entered = false;
            }
            return ret;
        }

        /**@brief executed after the matrix assembly */
        bool postMat() {
            // If this is asLeaf().postMat(), i.e. there is not an override, don't recurse.
            static bool entered = false;
            bool ret = false;
            if (!entered)
            {
              entered = true;
              ret = asLeaf().postMat();
              entered = false;
            }
            return ret;
        }

        /**
         * @brief Call application method to build the elemental matrix.
         * @param[in] coords : elemental coordinates
         * @param[out] records: records corresponding to the elemental matrix.
         * @note You should set the row/col ids using the LOCAL elemental lexicographic ordering.
         * */
        void getElementalMatrix(std::vector<ot::MatRecord> &records, const double *coords, bool isElementBoundary)
        {
          // If this IS asLeaf().getElementalMatrix(), i.e. there is not an override, don't recurse.
          static bool entered = false;
          if (!entered)
          {
            entered = true;
            asLeaf().getElementalMatrix(records, coords, isElementBoundary);
            entered = false;
          }
          else
            throw std::logic_error("Application didn't override feMatrix::getElementalMatrix().");
        }


};

template <typename LeafT, unsigned int dim>
feMatrix<LeafT,dim>::feMatrix(const ot::DA<dim>* da, const std::vector<ot::TreeNode<unsigned int, dim>> *octList, unsigned int dof)
  : feMat<dim>(da, octList)
{
    m_uiDof=dof;
    const unsigned int nPe=feMat<dim>::m_uiOctDA->getNumNodesPerElement();
    m_uiEleVecIn = new  VECType[m_uiDof*nPe];
    m_uiEleVecOut = new VECType[m_uiDof*nPe];

    m_uiEleCoords= new double[m_uiDim*nPe];

}

template <typename LeafT, unsigned int dim>
feMatrix<LeafT, dim>::feMatrix(feMatrix &&other)
  : feMat<dim>(std::forward<feMat<dim>>(other)),
    m_uiDof{other.m_uiDof},
    m_uiEleVecIn{other.m_uiEleVecIn},
    m_uiEleVecOut{other.m_uiEleVecOut},
    m_uiEleCoords{other.m_uiEleCoords}
{
  other.m_uiEleVecIn = nullptr;
  other.m_uiEleVecOut = nullptr;
  other.m_uiEleCoords = nullptr;
}

template <typename LeafT, unsigned int dim>
feMatrix<LeafT, dim> & feMatrix<LeafT, dim>::operator=(feMatrix &&other)
{
  feMat<dim>::operator=(std::forward<feMatrix&&>(other));
  std::swap(this->m_uiDof, other.m_uiDof);
  std::swap(this->m_uiEleVecIn, other.m_uiEleVecIn);
  std::swap(this->m_uiEleVecOut, other.m_uiEleVecOut);
  std::swap(this->m_uiEleCoords, other.m_uiEleCoords);
  return *this;
}


template <typename LeafT, unsigned int dim>
feMatrix<LeafT,dim>::~feMatrix()
{
    if (m_uiEleVecIn != nullptr)
      delete [] m_uiEleVecIn;
    if (m_uiEleVecOut != nullptr)
      delete [] m_uiEleVecOut;
    if (m_uiEleCoords != nullptr)
      delete [] m_uiEleCoords;

    m_uiEleVecIn=NULL;
    m_uiEleVecOut=NULL;
    m_uiEleCoords=NULL;
}

template <typename LeafT, unsigned int dim>
void feMatrix<LeafT,dim>::matVec(const VECType *in, VECType *out, double scale)
{
  using namespace std::placeholders;   // Convenience for std::bind().

  // Shorter way to refer to our member DA.
  const ot::DA<dim> * m_oda = this->da();

  // Static buffers for ghosting. Check/increase size.
  static std::vector<VECType> inGhosted, outGhosted;
  m_oda->template createVector<VECType>(inGhosted, false, true, m_uiDof);
  m_oda->template createVector<VECType>(outGhosted, false, true, m_uiDof);
  std::fill(outGhosted.begin(), outGhosted.end(), 0);

  VECType *inGhostedPtr = inGhosted.data();
  VECType *outGhostedPtr = outGhosted.data();

  // 1. Copy input data to ghosted buffer.
  m_oda->template nodalVecToGhostedNodal<VECType>(in, inGhostedPtr, true, m_uiDof);

  // 1.a. Override input data with pre-matvec initialization.
  preMatVec(in, inGhostedPtr + this->ndofs() * m_oda->getLocalNodeBegin(), scale);
  // TODO what is the return value supposed to represent?

#ifdef DENDRO_KT_MATVEC_BENCH_H
  bench::t_ghostexchange.start();
#endif

  // 2. Upstream->downstream ghost exchange.
  m_oda->template readFromGhostBegin<VECType>(inGhostedPtr, m_uiDof);
  m_oda->template readFromGhostEnd<VECType>(inGhostedPtr, m_uiDof);

#ifdef DENDRO_KT_MATVEC_BENCH_H
  bench::t_ghostexchange.stop();
#endif

  // 3. Local matvec().
  const auto * tnCoords = m_oda->getTNCoords();
  std::function<void(const VECType *, VECType *, unsigned int, const double *, double, bool)> eleOp =
      std::bind(&feMatrix<LeafT,dim>::elementalMatVec, this, _1, _2, _3, _4, _5, _6);

#ifdef DENDRO_KT_MATVEC_BENCH_H
  bench::t_matvec.start();
#endif
  fem::da_matvec(m_oda, this->m_octList, inGhostedPtr, outGhostedPtr, m_uiDof, eleOp, scale);

#ifdef DENDRO_KT_MATVEC_BENCH_H
  bench::t_matvec.stop();
#endif


#ifdef DENDRO_KT_MATVEC_BENCH_H
  bench::t_ghostexchange.start();
#endif

  // 4. Downstream->Upstream ghost exchange.
  m_oda->template writeToGhostsBegin<VECType>(outGhostedPtr, m_uiDof);
  m_oda->template writeToGhostsEnd<VECType>(outGhostedPtr, m_uiDof);

#ifdef DENDRO_KT_MATVEC_BENCH_H
  bench::t_ghostexchange.stop();
#endif

  // 5. Copy output data from ghosted buffer.
  m_oda->template ghostedNodalToNodalVec<VECType>(outGhostedPtr, out, true, m_uiDof);

  // 5.a. Override output data with post-matvec re-initialization.
  postMatVec(outGhostedPtr + this->ndofs() * m_oda->getLocalNodeBegin(), out, scale);
  // TODO what is the return value supposed to represent?
}


template <typename LeafT, unsigned int dim>
void feMatrix<LeafT,dim>::setDiag(VECType *out, double scale)
{
  using namespace std::placeholders;   // Convenience for std::bind().

  // Shorter way to refer to our member DA.
  const ot::DA<dim> * m_oda = this->da();

  // Static buffers for ghosting. Check/increase size.
  static std::vector<VECType> outGhosted;
  /// static std::vector<char> outDirty;
  m_oda->template createVector<VECType>(outGhosted, false, true, m_uiDof);
  /// m_oda->template createVector<char>(outDirty, false, true, 1);
  std::fill(outGhosted.begin(), outGhosted.end(), 0);
  VECType *outGhostedPtr = outGhosted.data();

  // Local setDiag().
  const auto * tnCoords = m_oda->getTNCoords();
  std::function<void(VECType *, unsigned int, const double *, double)> eleSet =
      std::bind(&feMatrix<LeafT,dim>::elementalSetDiag, this, _1, _2, _3, _4);

#ifdef DENDRO_KT_GMG_BENCH_H
  bench::t_matvec.start();
#endif
  fem::locSetDiag(outGhostedPtr, m_uiDof, tnCoords, m_oda->getTotalNodalSz(), this->octList(),
      *m_oda->getTreePartFront(), *m_oda->getTreePartBack(),
      eleSet, scale, m_oda->getReferenceElement());
      /// outDirty.data());

#ifdef DENRO_KT_GMG_BENCH_H
  bench::t_matvec.stop();
#endif


#ifdef DENRO_KT_GMG_BENCH_H
  bench::t_ghostexchange.start();
#endif

  // Downstream->Upstream ghost exchange.
  m_oda->template writeToGhostsBegin<VECType>(outGhostedPtr, m_uiDof);
  m_oda->template writeToGhostsEnd<VECType>(outGhostedPtr, m_uiDof);
  /// m_oda->template writeToGhostsBegin<VECType>(outGhostedPtr, m_uiDof, outDirty.data());
  /// m_oda->template writeToGhostsEnd<VECType>(outGhostedPtr, m_uiDof, false, outDirty.data());

#ifdef DENRO_KT_GMG_BENCH_H
  bench::t_ghostexchange.stop();
#endif

  // 5. Copy output data from ghosted buffer.
  m_oda->template ghostedNodalToNodalVec<VECType>(outGhostedPtr, out, true, m_uiDof);
}


// SliceIter
class SliceIter
{
  protected:
    const std::vector<bool> &m_slice_ref;
    size_t m_slice_idx;
    size_t m_idx;
  public:
    SliceIter(const std::vector<bool> &slice_ref)
      : m_slice_ref(slice_ref), m_slice_idx(0), m_idx(0)
    {
      while (m_idx < m_slice_ref.size() && !m_slice_ref[m_idx])
        ++m_idx;
    }

    static SliceIter end(const std::vector<bool> &slice_ref)
    {
      SliceIter iter(slice_ref);
      while (iter.get_idx() < slice_ref.size())
        ++iter;
      return iter;
    }

    const SliceIter & operator*() const
    {
      return *this;
    }

    size_t get_idx()    const { return m_idx; }
    size_t get_slice_idx() const { return m_slice_idx; }

    SliceIter & operator++()
    {
      while (m_idx < m_slice_ref.size() && !m_slice_ref[++m_idx]);
      ++m_slice_idx;
      return *this;
    }

    bool operator==(const SliceIter &other) const
    {
      return (&m_slice_ref == &other.m_slice_ref) && (m_slice_idx == other.m_slice_idx);
    }

    bool operator!=(const SliceIter &other) const
    {
      return !operator==(other);
    }
};

// SliceIterRange
//
// Usage:
//     for (const SliceIter &slice_iter : slice_iter_range)
//     {
//       slice_iter.get_idx();
//       slice_iter.get_slice_idx();
//     }
struct SliceIterRange
{
  const std::vector<bool> &m_slice_ref;
  SliceIter begin() const { return SliceIter(m_slice_ref); }
  SliceIter end()   const { return SliceIter::end(m_slice_ref); }
};

// SubMatView
template <typename T>
class SubMatView
{
  protected:
    T *m_base_ptr;
    size_t m_slice_r_sz;
    size_t m_slice_c_sz;
    bool m_row_major;

    std::vector<bool> m_slice_r;
    std::vector<bool> m_slice_c;

  public:
    constexpr static bool ROW_MAJOR = true;
    constexpr static bool COL_MAJOR = false;

    SubMatView() = delete;

    SubMatView(T *base_ptr, const std::vector<bool> &slice_r, const std::vector<bool> &slice_c, bool row_major = true)
      : m_base_ptr(base_ptr),
        m_slice_r(slice_r),
        m_slice_c(slice_c),
        m_slice_r_sz(std::count(slice_r.begin(), slice_r.end(), true)),
        m_slice_c_sz(std::count(slice_c.begin(), slice_c.end(), true)),
        m_row_major(row_major)
    {}

    SubMatView(T *base_ptr, size_t slice_r_sz, size_t slice_c_sz, bool row_major = true)
      : m_base_ptr(base_ptr),
        m_slice_r(std::vector<bool>(slice_r_sz, true)),
        m_slice_c(std::vector<bool>(slice_c_sz, true)),
        m_slice_r_sz(slice_r_sz),
        m_slice_c_sz(slice_c_sz),
        m_row_major(row_major)
    {}

    SubMatView(const SubMatView &other)
      : SubMatView(other.m_base_ptr, other.m_slice_r_sz, other.m_slice_c_sz, other.m_row_major)
    {}

    bool is_row_major() const { return m_row_major; }
    bool is_col_major() const { return !m_row_major; }

    SliceIterRange slice_r_range() const { return SliceIterRange{m_slice_r}; }
    SliceIterRange slice_c_range() const { return SliceIterRange{m_slice_c}; }

    T & operator()(const SliceIter &si, const SliceIter &sj)
    {
      const size_t nr = m_slice_r.size();
      const size_t nc = m_slice_c.size();

      return m_base_ptr[si.get_idx()*(m_row_major ? nr : 1) +
                        sj.get_idx()*(!m_row_major ? nc : 1)];
    }

    SubMatView transpose_view()
    {
      return SubMatView(m_base_ptr, m_slice_c, m_slice_r, !m_row_major);
    }

    void swap(SubMatView &src)
    {
      if (!(src.m_slice_r_sz == m_slice_r_sz && src.m_slice_c_sz == m_slice_c_sz))
        throw std::invalid_argument("Source row and column sizes do not match destination.");
      const SliceIterRange src_slice_r_range = src.slice_r_range();
      const SliceIterRange src_slice_c_range = src.slice_c_range();
      const SliceIterRange dst_slice_r_range = this->slice_r_range();
      const SliceIterRange dst_slice_c_range = this->slice_c_range();
      for (SliceIter src_si = src_slice_r_range.begin(), dst_si = dst_slice_r_range.begin();
           src_si != src_slice_r_range.end() && dst_si != dst_slice_r_range.end();
           (++src_si, ++dst_si))
        for (SliceIter src_sj = src_slice_c_range.begin(), dst_sj = dst_slice_c_range.begin();
             src_sj != src_slice_c_range.end() && dst_sj != dst_slice_c_range.end();
             (++src_sj, ++dst_sj))
        {
          T tmp = src(src_si, src_sj);
          src(src_si, src_sj) = (*this)(dst_si, dst_sj);
          (*this)(dst_si, dst_sj) = tmp;
        }
    }

    void copy_from(const SubMatView &src)
    {
      if (!(src.m_slice_r_sz == m_slice_r_sz && src.m_slice_c_sz == m_slice_c_sz))
        throw std::invalid_argument("Source row and column sizes do not match destination.");
      const SliceIterRange src_slice_r_range = src.slice_r_range();
      const SliceIterRange src_slice_c_range = src.slice_c_range();
      const SliceIterRange dst_slice_r_range = this->slice_r_range();
      const SliceIterRange dst_slice_c_range = this->slice_c_range();
      for (SliceIter src_si = src_slice_r_range.begin(), dst_si = dst_slice_r_range.begin();
           src_si != src_slice_r_range.end() && dst_si != dst_slice_r_range.end();
           (++src_si, ++dst_si))
        for (SliceIter src_sj = src_slice_c_range.begin(), dst_sj = dst_slice_c_range.begin();
             src_sj != src_slice_c_range.end() && dst_sj != dst_slice_c_range.end();
             (++src_sj, ++dst_sj))
          (*this)(dst_si, dst_sj) = src(src_si, src_sj);
    }

};


template <typename LeafT, unsigned int dim>
<<<<<<< HEAD
ot::MatCompactRows feMatrix<LeafT, dim>::collectMatrixEntries(unsigned char * elementNonzero)
{
  return collectMatrixEntries(*this->m_octList,
                              this->da()->nodes(),
                              this->da()->getNodeLocalToGlobalMap(),
                              elementNonzero);
}


template <typename LeafT, unsigned int dim>
ot::MatCompactRows feMatrix<LeafT, dim>::collectMatrixEntries(
    const std::vector<ot::TreeNode<unsigned, dim>> &octList,
    const std::vector<ot::TreeNode<unsigned, dim>> &nodes,
    const std::vector<ot::RankI> &ghostedGlobalNodeId,
    unsigned char * elementNonzero)
{
  const unsigned int eleOrder = this->da()->getElementOrder();
  const unsigned int nPe = this->da()->getNumNodesPerElement();
  ot::MatCompactRows matRowChunks(nPe, m_uiDof);
=======
template <typename AssembleElemental>
void feMatrix<LeafT, dim>::collectMatrixEntries(AssembleElemental assemble_e)
{
  const ot::DA<dim> &m_oda = *this->da();
  const unsigned int eleOrder = m_oda.getElementOrder();
  const unsigned int nPe = m_oda.getNumNodesPerElement();
  const unsigned int ndofs = m_uiDof;
  const unsigned int n = nPe * ndofs;
  const unsigned int n_squared = n * n;
>>>>>>> 33fb809d

  // Loop over all elements, adding row chunks from elemental matrices.
  // Get the node indices on an element using MatvecBaseIn<dim, unsigned int, false>.

  if (this->da()->isActive())
  {
    using CoordT = typename ot::DA<dim>::C;
    using ot::RankI;

#ifdef BUILD_WITH_PETSC
    using ScalarT = PetscScalar;
    using IndexT = PetscInt;
#else
    using ScalarT = DendroScalar;
    using IndexT = long long unsigned;
#endif

    const size_t ghostedNodalSz = nodes.size();
    const ot::TreeNode<CoordT, dim> *odaCoords = nodes.data();

    std::vector<ot::MatRecord> elemRecords;
    std::vector<PetscInt> rowIdxBuffer(n);
    std::vector<ScalarT> colValBuffer(n_squared);

    InterpMatrices<dim, ScalarT> interp_matrices(eleOrder);
    std::vector<ScalarT> wksp_col(n);
    std::vector<ScalarT> wksp_mat(n_squared);

    std::vector<ScalarT> nonhanging(n);

    if (elementNonzero != nullptr)
      for (size_t elemIdx = 0; elemIdx < octList.size(); ++elemIdx)
        elementNonzero[elemIdx] = false;

    size_t elemIdx = 0;
    const bool visitEmpty = false;
    const unsigned int padLevel = 0;
    ot::MatvecBaseIn<dim, RankI, false> treeLoopIn(ghostedNodalSz,
                                                   1,                // node id is scalar
                                                   eleOrder,
                                                   visitEmpty,
                                                   padLevel,
                                                   odaCoords,
                                                   &(*ghostedGlobalNodeId.cbegin()),
                                                   &(*octList.cbegin()),
                                                   octList.size());

    // Iterate over all leafs of the local part of the tree.
    while (!treeLoopIn.isFinished())
    {
      const ot::TreeNode<CoordT, dim> subtree = treeLoopIn.getCurrentSubtree();
      const auto subtreeInfo = treeLoopIn.subtreeInfo();

      if (treeLoopIn.isPre() && subtreeInfo.isLeaf())
      {
        const double * nodeCoordsFlat = subtreeInfo.getNodeCoords();
        const RankI * nodeIdsFlat = subtreeInfo.readNodeValsIn();

        // Get elemental matrix for the current leaf element.
        elemRecords.clear();
        this->getElementalMatrix(elemRecords, nodeCoordsFlat, subtreeInfo.isElementBoundary());

#ifdef __DEBUG__
        if (!elemRecords.size())
          fprintf(stderr, "getElementalMatrix() did not return any rows! (%s:%lu)\n", __FILE__, __LINE__);
#endif// __DEBUG__

        if (elemRecords.size() > 0)
        {
          for (int i = 0; i < nPe; ++i)
            for (int id = 0; id < ndofs; ++id)
              rowIdxBuffer[i * ndofs + id] = nodeIdsFlat[i] * ndofs + id;
          for (int ij = 0; ij < n_squared; ++ij)
          {
            const ot::MatRecord rec = elemRecords[ij];
            const int i = rec.getRowID(), j = rec.getColID();
            const int id = rec.getRowDim(), jd = rec.getColDim();
            colValBuffer[((i * ndofs + id) * nPe + j) * ndofs + jd] = rec.getMatVal();
          }

          // Multiply p2c and c2p.
          if (subtreeInfo.getNumNonhangingNodes() != nPe)
          {
            const unsigned char child_m = subtree.getMortonIndex();

            const std::vector<bool> &nodeNonhangingIn = subtreeInfo.readNodeNonhangingIn();
            const ot::TreeNode<CoordT, dim> * nodeCoordsIn = subtreeInfo.readNodeCoordsIn();

            // Initialize diags nonhanging and hanging.  [ I        ]
            // Pre- and post- Qt to mult by block.       [          ] = nh + h Qt h
            //                                           [   Qt^h_h ]
            for (int nIdx = 0, flat = 0; nIdx < nPe; ++nIdx)
            {
              // Block factorization needs entire faces to be hanging or not.
              const bool is_nonhanging = nodeNonhangingIn[nIdx] and
                nodeCoordsIn[nIdx].getLevel() == subtree.getLevel();
              const ScalarT nh = (is_nonhanging ? 1.0f : 0.0f);
              for (const int dofEnd = flat + ndofs; flat < dofEnd; ++flat)
                nonhanging[flat] = nh;
            }

            // Transpose
            const auto transpose = [&](ScalarT *e_mat) {
              for (int i = 0; i < n; ++i)
                for (int j = i; j < n; ++j)
                  std::swap(e_mat[i*n+j], e_mat[j*n+i]);
            };

            // Right-multiply the hanging block of e_mat by Q.
            const auto Q_right = [&](ScalarT *e_mat) {
              for (int i = 0; i < n; ++i)
              {
                ScalarT *row = &e_mat[i*n];
                ScalarT *wksp = wksp_col.data();
                for (int j = 0; j < n; ++j)
                {
                  const ScalarT entry = row[j];
                  wksp[j] = (1.0 - nonhanging[j]) * entry;  // Diag H
                  row[j] = nonhanging[j] * entry;           // Diag NH
                }

                // Treat each row of e_mat as a column vec and left-mult by Q^t.
                constexpr bool C2P = InterpMatrices<dim, ScalarT>::C2P;
                interp_matrices.template IKD_ParentChildInterpolation<C2P>(
                    wksp, wksp, ndofs, child_m);

                for (int j = 0; j < n; ++j)
                  row[j] += (1.0 - nonhanging[j]) * wksp[j];  // Diag H
              }
            };

            ScalarT *e_mat = colValBuffer.data();
            Q_right(e_mat);
            transpose(e_mat);
            Q_right(e_mat);
            transpose(e_mat);
          }//end mult p2c c2p

<<<<<<< HEAD
          // Collect the rows of the elemental matrix into matRowChunks.
          for (unsigned int r = 0; r < rowIdxBuffer.size(); r++)
          {
            matRowChunks.appendChunk(rowIdxBuffer[r],
                                     &colIdxBuffer[r * nPe * m_uiDof],
                                     &colValBuffer[r * nPe * m_uiDof]);
          }

          if (elementNonzero != nullptr)
            elementNonzero[elemIdx] = true;
=======
          assemble_e(rowIdxBuffer, colValBuffer);
>>>>>>> 33fb809d
        }
        elemIdx++;
      }
      treeLoopIn.step();
    }
  }
}





#ifdef BUILD_WITH_PETSC

template <typename LeafT, unsigned int dim>
void feMatrix<LeafT,dim>::matVec(const Vec &in, Vec &out, double scale)
{

    const PetscScalar * inArry=NULL;
    PetscScalar * outArry=NULL;

    VecGetArrayRead(in,&inArry);
    VecGetArray(out,&outArry);

    matVec(inArry,outArry,scale);

    VecRestoreArrayRead(in,&inArry);
    VecRestoreArray(out,&outArry);

}

template <typename LeafT, unsigned int dim>
void feMatrix<LeafT, dim>::setDiag(Vec& out, double scale)
{
  PetscScalar * outArry=NULL;
  VecGetArray(out,&outArry);

  setDiag(outArry, scale);

  VecRestoreArray(out,&outArry);
}


/**
 * @brief Collect elemental matrices and feed them to Petsc MatSetValue().
 * @note The user is responsible to call MatAssemblyBegin()/MatAssemblyEnd()
 *       if needed. Not called at the end of getAssembledMatrix(),
 *       in case getAssembledMatrix() needs to be called multiple times
 *       before the final Petsc assembly.
 */
template <typename LeafT, unsigned int dim>
bool feMatrix<LeafT,dim>::getAssembledMatrix(Mat *J, MatType mtype)
{DOLLAR("getAssembledMatrix()")
  using ScalarT = PetscScalar;
  using IndexT = PetscInt;
  const int n = this->da()->getNumNodesPerElement() * this->ndofs();

  preMat();
  collectMatrixEntries(
      [&]( const std::vector<PetscInt>& rowIdxBuffer,
           const std::vector<ScalarT> & colValBuffer )
      {
        MatSetValues(*J, n, rowIdxBuffer.data(), n, rowIdxBuffer.data(), colValBuffer.data(), ADD_VALUES);
      });
  postMat();

  return true;
}

#endif


#ifdef BUILD_WITH_AMAT
    template <typename LeafT, unsigned int dim>
    template<typename AMATType>
    bool feMatrix<LeafT, dim>::getAssembledAMat(AMATType* J)
    {
      using DT = typename AMATType::DTType;
      using GI = typename AMATType::GIType;
      using LI = typename AMATType::LIType;

      if(this->m_uiOctDA->isActive())
      {
        const size_t numLocElem = this->m_uiOctDA->getLocalElementSz();

        preMat();
        std::vector<unsigned char> elemNonzero(numLocElem, false);
        ot::MatCompactRows matCompactRows = this->collectMatrixEntries(elemNonzero.data());
        postMat();

        const unsigned ndofs = matCompactRows.getNdofs();
        const unsigned nPe = matCompactRows.getNpe();
        const std::vector<ot::MatCompactRows::ScalarT> & entryVals = matCompactRows.getColVals();

        typedef Eigen::Matrix<PetscScalar, Eigen::Dynamic, Eigen::Dynamic> EigenMat;
        EigenMat* eMat[2] = {nullptr, nullptr};
        eMat[0] = new EigenMat();
        eMat[0]->resize(ndofs*nPe, ndofs*nPe);
        const EigenMat * read_eMat[2] = {eMat[0], eMat[1]};

        unsigned aggRow = 0;
        for (unsigned int eid = 0; eid < numLocElem; ++eid)
        {
          if (elemNonzero[eid])
          {
            // Clear elemental matrix.
            for(unsigned int r = 0; r < (nPe*ndofs); ++r)
              for(unsigned int c = 0; c < (nPe*ndofs); ++c)
                (*(eMat[0]))(r,c) = 0;

            // Overwrite elemental matrix.
            for (unsigned int r = 0; r < (nPe*ndofs); ++r)
            {
              for (unsigned int c = 0; c < (nPe*ndofs); ++c)
                (*(eMat[0]))(r,c) = entryVals[aggRow * (nPe*ndofs) + c];
              aggRow++;
            }

            LI n_i[1]={0};
            LI n_j[1]={0};
            J->set_element_matrix(eid, n_i, n_j, read_eMat, 1u);
            // note that read_eMat[0] points to the same memory as eMat[0].
          }
        }

        delete eMat[0];
      }
      PetscFunctionReturn(0);
    }


    /**@brief Create a diagonal matrix from a distributed, non-ghosted dof array, no accumulation.
     * For example, if outside this method you assemble the diagonal of A,
     * and compute the inverse, then with this you can turn it back into a matrix.
     */
    template <typename LeafT, unsigned int dim>
    template<typename AMATType>
    bool feMatrix<LeafT, dim>::setDiagonalAMat(const VECType * diag, AMATType* J) const
    {
      using DT = typename AMATType::DTType;
      using GI = typename AMATType::GIType;
      using LI = typename AMATType::LIType;
      using OwnershipT = DendroIntL;

      if(this->m_uiOctDA->isActive())
      {
        /// const size_t numLocElem = this->m_uiOctDA->getLocalElementSz();
        const size_t numLocalNodes = this->m_uiOctDA->getLocalNodalSz();
        const size_t localNodeBegin = this->m_uiOctDA->getLocalNodeBegin();
        const size_t numTotalNodes = this->m_uiOctDA->getTotalNodalSz();
        const unsigned eleOrder = this->m_uiOctDA->getElementOrder();
        const unsigned int nPe = intPow(eleOrder+1, dim);
        const unsigned ndofs = this->ndofs();

        // Copy input to a ghosted vector for traversal.
        std::vector<VECType> ghostedDiag(ndofs * numTotalNodes, 0.0f);
        std::copy_n(diag, ndofs * numLocalNodes, &ghostedDiag[ndofs * localNodeBegin]);

        // Set up loops.
        ot::MatvecBaseIn<dim, VECType> dataLoop(
            numTotalNodes, ndofs, eleOrder,
            false, 0,
            this->m_uiOctDA->getTNCoords(),
            ghostedDiag.data(),
            this->m_octList->data(),
            this->m_octList->size());

        ot::MatvecBaseIn<dim, OwnershipT> ownerLoop(
            numTotalNodes, 1, eleOrder,
            false, 0,
            this->m_uiOctDA->getTNCoords(),
            this->m_uiOctDA->getNodeOwnerElements(),
            this->m_octList->data(),
            this->m_octList->size());

        // Element ID used to determine node ownership status in traversal.
        unsigned int localElementId = 0;
        OwnershipT globElementId = this->m_uiOctDA->getGlobalElementBegin();

        // Elemental diagonal matrix.
        typedef Eigen::Matrix<PetscScalar, Eigen::Dynamic, Eigen::Dynamic> EigenMat;
        EigenMat* eMat[2] = {nullptr, nullptr};
        eMat[0] = new EigenMat();
        eMat[0]->resize(ndofs*nPe, ndofs*nPe);
        const EigenMat * read_eMat[2] = {eMat[0], eMat[1]};
        // Clear elemental matrix.
        for(unsigned int r = 0; r < (nPe*ndofs); ++r)
          for(unsigned int c = 0; c < (nPe*ndofs); ++c)
            (*(eMat[0]))(r,c) = 0;

        // Loop over nodes and elements.
        while (!dataLoop.isFinished())
        {
          if (dataLoop.isPre() && dataLoop.subtreeInfo().isLeaf())
          {
            const VECType * diagCopy = dataLoop.subtreeInfo().readNodeValsIn();
            const OwnershipT * nodeOwners = ownerLoop.subtreeInfo().readNodeValsIn();
            for (size_t nIdx = 0; nIdx < nPe; ++nIdx)
            {
              // Only transfer nonhanging nodes, and from a unique element.
              if (dataLoop.subtreeInfo().readNodeNonhangingIn()[nIdx]
                  && nodeOwners[nIdx] == globElementId)
              {
                // Overwrite elemental matrix diagonal.
                for (int dof = 0; dof < ndofs; ++dof)
                  (*(eMat[0]))(ndofs * nIdx + dof, ndofs * nIdx + dof) = diagCopy[ndofs * nIdx + dof];
              }
              else
              {
                for (int dof = 0; dof < ndofs; ++dof)
                  (*(eMat[0]))(ndofs * nIdx + dof, ndofs * nIdx + dof) = 0;
              }
            }

            // Send elemental diagonal matrix to aMat.
            LI n_i[1]={0};
            LI n_j[1]={0};
            J->set_element_matrix(localElementId, n_i, n_j, read_eMat, 1u);

            dataLoop.next();
            ownerLoop.next();
            globElementId++;
            localElementId++;
          }
          else
          {
            dataLoop.step();
            ownerLoop.step();
          }
        }
        delete eMat[0];
      }

      PetscFunctionReturn(0);
    }


#endif


#endif //DENDRO_KT_FEMATRIX_H<|MERGE_RESOLUTION|>--- conflicted
+++ resolved
@@ -94,18 +94,15 @@
          * 
          * If you need to do a few rows at a time, use this method as a pattern.
          */
-<<<<<<< HEAD
-        ot::MatCompactRows collectMatrixEntries(unsigned char * elementNonzero = nullptr);
-
-        ot::MatCompactRows collectMatrixEntries(
+        template <typename AssembleElemental>
+        void collectMatrixEntries(
             const std::vector<ot::TreeNode<unsigned, dim>> &octList,
             const std::vector<ot::TreeNode<unsigned, dim>> &nodes,
             const std::vector<ot::RankI> &ghostedGlobalNodeId,
-            unsigned char * elementNonzero = nullptr);
-=======
+            AssembleElemental assemble_e);
+
         template <typename AssembleElemental>
         void collectMatrixEntries(AssembleElemental assemble_e);
->>>>>>> 33fb809d
 
 
 #ifdef BUILD_WITH_PETSC
@@ -582,38 +579,31 @@
 };
 
 
-template <typename LeafT, unsigned int dim>
-<<<<<<< HEAD
-ot::MatCompactRows feMatrix<LeafT, dim>::collectMatrixEntries(unsigned char * elementNonzero)
+// collectMatrixEntries()
+template <typename LeafT, unsigned int dim>
+template <typename AssembleElemental>
+void feMatrix<LeafT, dim>::collectMatrixEntries(AssembleElemental assemble_e)
 {
   return collectMatrixEntries(*this->m_octList,
                               this->da()->nodes(),
                               this->da()->getNodeLocalToGlobalMap(),
-                              elementNonzero);
-}
-
-
-template <typename LeafT, unsigned int dim>
-ot::MatCompactRows feMatrix<LeafT, dim>::collectMatrixEntries(
+                              assemble_e);
+}
+
+// collectMatrixEntries()
+template <typename LeafT, unsigned int dim>
+template <typename AssembleElemental>
+void feMatrix<LeafT, dim>::collectMatrixEntries(
     const std::vector<ot::TreeNode<unsigned, dim>> &octList,
     const std::vector<ot::TreeNode<unsigned, dim>> &nodes,
     const std::vector<ot::RankI> &ghostedGlobalNodeId,
-    unsigned char * elementNonzero)
+    AssembleElemental assemble_e)
 {
   const unsigned int eleOrder = this->da()->getElementOrder();
   const unsigned int nPe = this->da()->getNumNodesPerElement();
-  ot::MatCompactRows matRowChunks(nPe, m_uiDof);
-=======
-template <typename AssembleElemental>
-void feMatrix<LeafT, dim>::collectMatrixEntries(AssembleElemental assemble_e)
-{
-  const ot::DA<dim> &m_oda = *this->da();
-  const unsigned int eleOrder = m_oda.getElementOrder();
-  const unsigned int nPe = m_oda.getNumNodesPerElement();
   const unsigned int ndofs = m_uiDof;
   const unsigned int n = nPe * ndofs;
   const unsigned int n_squared = n * n;
->>>>>>> 33fb809d
 
   // Loop over all elements, adding row chunks from elemental matrices.
   // Get the node indices on an element using MatvecBaseIn<dim, unsigned int, false>.
@@ -643,10 +633,6 @@
     std::vector<ScalarT> wksp_mat(n_squared);
 
     std::vector<ScalarT> nonhanging(n);
-
-    if (elementNonzero != nullptr)
-      for (size_t elemIdx = 0; elemIdx < octList.size(); ++elemIdx)
-        elementNonzero[elemIdx] = false;
 
     size_t elemIdx = 0;
     const bool visitEmpty = false;
@@ -752,20 +738,7 @@
             transpose(e_mat);
           }//end mult p2c c2p
 
-<<<<<<< HEAD
-          // Collect the rows of the elemental matrix into matRowChunks.
-          for (unsigned int r = 0; r < rowIdxBuffer.size(); r++)
-          {
-            matRowChunks.appendChunk(rowIdxBuffer[r],
-                                     &colIdxBuffer[r * nPe * m_uiDof],
-                                     &colValBuffer[r * nPe * m_uiDof]);
-          }
-
-          if (elementNonzero != nullptr)
-            elementNonzero[elemIdx] = true;
-=======
           assemble_e(rowIdxBuffer, colValBuffer);
->>>>>>> 33fb809d
         }
         elemIdx++;
       }
@@ -847,18 +820,20 @@
       using GI = typename AMATType::GIType;
       using LI = typename AMATType::LIType;
 
+#ifdef BUILD_WITH_PETSC
+    using ScalarT = PetscScalar;
+    using IndexT = PetscInt;
+#else
+    using ScalarT = DendroScalar;
+    using IndexT = long long unsigned;
+#endif
+
       if(this->m_uiOctDA->isActive())
       {
         const size_t numLocElem = this->m_uiOctDA->getLocalElementSz();
-
-        preMat();
-        std::vector<unsigned char> elemNonzero(numLocElem, false);
-        ot::MatCompactRows matCompactRows = this->collectMatrixEntries(elemNonzero.data());
-        postMat();
-
-        const unsigned ndofs = matCompactRows.getNdofs();
-        const unsigned nPe = matCompactRows.getNpe();
-        const std::vector<ot::MatCompactRows::ScalarT> & entryVals = matCompactRows.getColVals();
+        const unsigned ndofs = m_uiDof;
+        const unsigned nPe = this->da()->getNumNodesPerElement();
+        const unsigned n = nPe * ndofs;
 
         typedef Eigen::Matrix<PetscScalar, Eigen::Dynamic, Eigen::Dynamic> EigenMat;
         EigenMat* eMat[2] = {nullptr, nullptr};
@@ -866,31 +841,21 @@
         eMat[0]->resize(ndofs*nPe, ndofs*nPe);
         const EigenMat * read_eMat[2] = {eMat[0], eMat[1]};
 
-        unsigned aggRow = 0;
-        for (unsigned int eid = 0; eid < numLocElem; ++eid)
-        {
-          if (elemNonzero[eid])
-          {
-            // Clear elemental matrix.
-            for(unsigned int r = 0; r < (nPe*ndofs); ++r)
-              for(unsigned int c = 0; c < (nPe*ndofs); ++c)
-                (*(eMat[0]))(r,c) = 0;
-
-            // Overwrite elemental matrix.
-            for (unsigned int r = 0; r < (nPe*ndofs); ++r)
-            {
-              for (unsigned int c = 0; c < (nPe*ndofs); ++c)
-                (*(eMat[0]))(r,c) = entryVals[aggRow * (nPe*ndofs) + c];
-              aggRow++;
-            }
-
+        preMat();
+        int eid = 0;
+        this->collectMatrixEntries(
+            [&] ( const std::vector<IndexT> &rowIdxBuffer,
+                  const std::vector<ScalarT> &colValBuffer ) {
+            for (int r = 0; r < n; ++r)
+              for (int c = 0; c < n; ++c)
+                (*(eMat[0]))(r,c) = colValBuffer[r * n + c];
             LI n_i[1]={0};
             LI n_j[1]={0};
             J->set_element_matrix(eid, n_i, n_j, read_eMat, 1u);
             // note that read_eMat[0] points to the same memory as eMat[0].
-          }
-        }
-
+            ++eid;
+          });
+        postMat();
         delete eMat[0];
       }
       PetscFunctionReturn(0);
