--- conflicted
+++ resolved
@@ -48,22 +48,25 @@
     std::vector<ot::TreeNode<unsigned int, DIM>> treePart;
     ot::createRegularOctree(treePart, 3, MPI_COMM_WORLD);
 
-    ot::DA<DIM> *newDA = new ot::DA<DIM>(ot::DistTree<DENDRITE_UINT, DIM>(treePart, MPI_COMM_WORLD), MPI_COMM_WORLD, eleOrder);
+    ot::DA<DIM> *newDA = new ot::DA<DIM>(
+        ot::DistTree<DENDRITE_UINT, DIM>(treePart, MPI_COMM_WORLD),
+        MPI_COMM_WORLD,
+        eleOrder);
     {
         std::vector<ot::OCT_FLAGS::Refine> octFlags;
         generateRefinementFlags(newDA, treePart, octFlags);
-<<<<<<< HEAD
-        ot::SFC_Tree<DENDRITE_UINT, DIM>::distRemeshWholeDomain(treePart, octFlags, newTree, surrTree, 0.3,
-                                                                ot::RemeshPartition::SurrogateInByOut,
-                                                                MPI_COMM_WORLD);
-        ot::DA<DIM> *octDA = new ot::DA<DIM>(ot::DistTree<DENDRITE_UINT, DIM>(newTree, MPI_COMM_WORLD), MPI_COMM_WORLD, eleOrder, 100, 0.3);
-=======
+
         ot::SFC_Tree<DENDRITE_UINT, DIM>::distRemeshWholeDomain(
             treePart, octFlags, newTree, 0.3, MPI_COMM_WORLD);
+
         surrTree = ot::SFC_Tree<DENDRITE_UINT, DIM>::getSurrogateGrid(
             ot::RemeshPartition::SurrogateInByOut, treePart, newTree, MPI_COMM_WORLD);
-        ot::DA<DIM> *octDA = new ot::DA<DIM>(newTree, MPI_COMM_WORLD, eleOrder, 100, 0.3);
->>>>>>> c77b282b
+
+        ot::DA<DIM> *octDA = new ot::DA<DIM>(
+            ot::DistTree<DENDRITE_UINT, DIM>(newTree, MPI_COMM_WORLD),
+            MPI_COMM_WORLD,
+            eleOrder, 100, 0.3);
+
         std::swap(octDA, newDA);
         std::swap(newTree,treePart);
         delete octDA;
