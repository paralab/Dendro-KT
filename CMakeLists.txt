## CMAKE for Dendro-KT
cmake_minimum_required(VERSION 2.8)
project(Dendro-KT)
set(CMAKE_CXX_FLAGS "${CMAKE_CXX_FLAGS} -std=c++14")

find_package(OpenMP REQUIRED)
find_package(MPI REQUIRED)

# For now we just make it compulsory to have LAPACK installed.
#Later we will make it possible if LAPACK is not present to automaticall install before compiling dendro5
if(OPENMP_FOUND)
    set (CMAKE_C_FLAGS "${CMAKE_C_FLAGS} ${OpenMP_C_FLAGS}")
    set (CMAKE_CXX_FLAGS "${CMAKE_CXX_FLAGS} ${OpenMP_CXX_FLAGS}")
    set (CMAKE_EXE_LINKER_FLAGS "${CMAKE_EXE_LINKER_FLAGS} ${OpenMP_EXE_LINKER_FLAGS}")
endif()


if(MPI_COMPILE_FLAGS)
    set(COMPILE_FLAGS "${COMPILE_FLAGS} ${MPI_COMPILE_FLAGS}")
endif()

if(MPI_LINK_FLAGS)
    set(LINK_FLAGS "${LINK_FLAGS} ${MPI_LINK_FLAGS}")
endif()


## options for dendro

option(USE_64BIT_INDICES "Use 64-Bit indices. Reverts to 32-bit if turned off" ON)
option(ALLTOALLV_FIX "Use K-way all to all v" ON)
option(SPLITTER_SELECTION_FIX "Turn on Splitter Selection fix" ON)
option(DIM_2 "use the two dimentional sorting" OFF)
option(WITH_BLAS_LAPACK "build using BLAS and LAPACk" ON)
option(MANUAL_BLAS_LAPACK "configure BLAS and LAPACK Manually" OFF)
option(DENDRO_VTK_BINARY "write vtk/vtu files in binary mode " ON)
option(DENDRO_VTK_ZLIB_COMPRES "write vtk/vtu files in binary mode with zlib compression (only compatible with binary mode) " OFF)
option(BUILD_WITH_PETSC " build dendro with PETSC " ON)
option(HILBERT_ORDERING "use the Hilbert space-filling curve to order orthants" OFF)
option(BUILD_EXAMPLES "build example programs" ON)
<<<<<<< HEAD
option(BUILD_WITH_AMAT "build with aMat support" ON)
=======
option(USE_2TO1_GLOBAL_SORT "Use global sort instead of two-pass method for 2:1 balancing" OFF)
>>>>>>> dae5fcff

set(KWAY 128 CACHE INT 128)
set(NUM_NPES_THRESHOLD 2 CACHE INT 2)

#set the build type to release by default.
if(NOT CMAKE_BUILD_TYPE)
    set(CMAKE_BUILD_TYPE "Release" CACHE STRING
            "Choose the type of build, options are: Debug Release " FORCE)
endif()

if(BUILD_WITH_AMAT)
    ## GET AMAT Code.
    find_package(Git REQUIRED)
    if(${GIT_FOUND})
    message("git found: ${GIT_EXECUTABLE}")
    else()
    set(GIT_EXECUTABLE git)
    endif()

    set(EXTERNAL_AMAT_LOCATION  ${CMAKE_CURRENT_SOURCE_DIR}/external/aMat)
    set(GOT_AMAT False)

    if(EXISTS ${EXTERNAL_AMAT_LOCATION})
        message("Pull changes from aMat")
        execute_process(
        COMMAND             ${GIT_EXECUTABLE} pull origin AMatDendro
        #COMMAND             ${GIT_EXECUTABLE} submodule update --remote
        WORKING_DIRECTORY   ${EXTERNAL_AMAT_LOCATION}
        RESULT_VARIABLE     ${GOT_AMAT}
        )

    else()
        message("Cloning aMat ${GIT_EXECUTABLE}")
        execute_process(
        COMMAND             ${GIT_EXECUTABLE} clone git@github.com:paralab/aMat.git -b AMatDendro
        #COMMAND             ${GIT_EXECUTABLE} submodule update --remote
        WORKING_DIRECTORY   ${CMAKE_CURRENT_SOURCE_DIR}/external
        RESULT_VARIABLE     ${GOT_AMAT}
        )
    endif()

    add_definitions(-DBUILD_WITH_AMAT)
    message("aMAT requires PETSc, trying to detect petsc")
    set(BUILD_WITH_PETSC "ON")
endif()


if (WITH_BLAS_LAPACK)
    add_definitions(-DWITH_BLAS_LAPACK)
    if(DEFINED ENV{MKLROOT})
        find_package(LAPACK COMPONENTS MKL REQUIRED)
        set(LAPACK_LIBRARIES ${MKL_LIBRARIES})
        if (CMAKE_CXX_COMPILER_ID STREQUAL "Intel")
            set (CMAKE_EXE_LINKER_FLAGS "${CMAKE_EXE_LINKER_FLAGS} -mkl")
        else()
            set (CMAKE_EXE_LINKER_FLAGS "${CMAKE_EXE_LINKER_FLAGS} -lmkl_intel_lp64 -lmkl_intel_thread -lmkl_core -liomp5 -lpthread -lm")
        endif()
        message(STATUS ${LAPACK_LIBRARIES})
    elseif(MANUAL_BLAS_LAPACK)
        if ("$ENV{BLAS}" STREQUAL "")
            message("Environment Variable BLAS is not set. Please set it to BLAS directory")
        endif ()
        if ("$ENV{LAPACK}" STREQUAL "")
            message("Enviroment Variable LAPACK is note set. Please set it to LAPACK directory. ")
        endif ()
        set(LAPACKE_DIR $ENV{LAPACK}/LAPACKE)
        set(BLAS_LIBS $ENV{BLAS}/lib)
        set(LAPACK_LIBS $ENV{LAPACK}/lib)
        set(LAPACK_LINKER_FLAGS -llapacke -llapack -lblas -lgfortran -lquadmath)
        set(LAPACK_LIBRARIES ${LAPACK_LIBS}/liblapacke.a ${LAPACK_LIBS}/liblapack.a ${BLAS_LIBS}/libblas.a -static libgfortran.a libquadmath.a)
        set(LINK_FLAGS "${LINK_FLAGS} ${LAPACK_LINKER_FLAGS}")
    else ()
        find_package(BLAS REQUIRED)
        find_package(LAPACK REQUIRED)
        set(LAPACK_LINKER_FLAGS -llapacke -llapack -lblas -lgfortran -lquadmath)
        set(LAPACKE_DIR $ENV{LAPACK}/LAPACKE)
        set(LINK_FLAGS "${LINK_FLAGS} ${LAPACK_LINKER_FLAGS}")
        find_library(LAPACKE_LIB
                NAMES lapacke lapackelib liblapacke
                HINTS "/usr/lib/"
                )
        set(LAPACK_LIBRARIES ${LAPACK_LIBRARIES} ${LAPACKE_LIB})
        message(STATUS ${LAPACK_LIBRARIES})
    endif ()
endif ()

if(BUILD_WITH_PETSC)
    list (APPEND CMAKE_MODULE_PATH "${CMAKE_CURRENT_SOURCE_DIR}/cmake-modules")
    find_package(PETSc REQUIRED)
    add_definitions(-DBUILD_WITH_PETSC)
endif()

if(USE_2TO1_GLOBAL_SORT)
  add_definitions(-DUSE_2TO1_GLOBAL_SORT)
endif()


if(DIM_2)
    add_definitions(-DDIM_2)
endif()

if(USE_64BIT_INDICES)
    add_definitions(-DUSE_64BIT_INDICES)
    #message('Configuring 64BIT indices')
endif()

if(ALLTOALLV_FIX)
    add_definitions(-DALLTOALLV_FIX)
    add_definitions(-DKWAY=${KWAY})
endif()

if(SPLITTER_SELECTION_FIX)
    add_definitions(-DSPLITTER_SELECTION_FIX)
    add_definitions(-DNUM_NPES_THRESHOLD=${NUM_NPES_THRESHOLD})
endif()

if(ALLTOALL_SPARSE)
    add_definitions(-DALLTOALL_SPARSE)
endif()

if(DENDRO_VTK_BINARY)
else()
    set(DENDRO_VTK_ZLIB_COMPRES OFF)
endif()

if(DENDRO_VTK_BINARY)
    add_definitions(-DDENDRO_VTU_BINARY)
    if(DENDRO_VTK_ZLIB_COMPRES)
        add_definitions(-DDENDRO_VTU_ZLIB)
    endif()
else()
    add_definitions(-DDENDRO_VTU_ASCII)
endif()



set(DENDRO_KT_INC include/dendro.h
                  include/dtypes.h
                  include/hcurvedata.h
                  include/KDhcurvedata_decl.h
                  include/binUtils.h
                  include/colors.h
                  include/mathUtils.h
                  include/mathUtils.tcc
                  include/octUtils.h
                  include/tnUtils.h
                  include/ompUtils.h
                  include/ompUtils.tcc
                  include/point.h
                  include/profiler.h
                  include/seqUtils.h
                  include/seqUtils.tcc
                  include/parUtils.h
                  include/parUtils.tcc
                  include/comm_hierarchy.h
                  include/templateUtils.h
                  include/tsort.h
                  include/filterFunction.h
                  include/distTree.h
                  include/oda.h
                  include/oda.tcc
                  include/nsort.h
                  include/nsort.tcc
                  include/tsearchCmpx.h
                  include/pcoord.h
                  include/treeNode.h
                  include/treeNode.tcc
                  include/asyncExchangeContex.h
                  include/sfcTreeLoop.h
                  include/sfcTreeLoop_matvec.h
                  include/sfcTreeLoop_matvec_io.h
                  include/meshLoop.h
                  include/subset.h
                  include/dollar_stat.h
                  include/serialize.hpp
                  include/p2p.h
                  include/p2p.tcc
                  include/lazy.hpp
                  include/passive_shared_ptr.hpp
                  IO/vtk/include/oct2vtk.h
                  IO/vtk/include/checkPoint.h
                  array/include/arraySlice.h
                  FEM/include/subset_amat.h
                  FEM/include/da_matvec.h
                  FEM/include/matvec.h
                  FEM/include/tensor.h
                  FEM/include/tensor_impl.h
                  FEM/include/refel.h
                  FEM/include/basis.h
                  FEM/include/lapac.h
                  FEM/include/feMat.h
                  FEM/include/feMatrix.h
                  FEM/include/feVec.h
                  FEM/include/feVector.h
                  FEM/include/interpMatrices.h
                  FEM/include/intergridTransfer.h
                  FEM/include/coarseToFine.hpp
                  FEM/include/surrogate_cell_transfer.hpp
                  FEM/include/setDiag.h
                  FEM/include/gmgMat.h
                  )

set(DENDRO_KT_SRC src/binUtils.cpp
                  src/octUtils.cpp
                  src/parUtils.cpp
                  src/comm_hierarchy.cpp
                  src/point.cpp
                  src/profiler.cpp
                  src/KDhcurvedata.cpp
                  src/KDhcurvedata_DATA.cpp
                  src/tsort.cpp
                  src/nsort.cpp
                  src/distTree.cpp
                  src/tsearchCmpx.cpp
                  src/pcoord.cpp
                  src/treeNode.cpp
                  src/dollar_stat.cpp
                  IO/vtk/src/oct2vtk.cpp
                  IO/vtk/src/checkPoint.cpp
                  src/oda.cpp
                  src/p2p.cpp
                  FEM/src/tensor.cpp
                  FEM/src/tensor_special_float.cpp
                  FEM/src/tensor_special_double.cpp
                  FEM/src/tensor_special_longlong.cpp
                  FEM/src/tensor_special_int.cpp
                  FEM/src/tensor_special_unsigned.cpp
                  FEM/src/tensor_special_char.cpp
                  FEM/src/refel.cpp
                  FEM/src/basis.cpp
                  )


add_library(dendroKT ${DENDRO_KT_INC} ${DENDRO_KT_SRC})
target_include_directories(dendroKT PUBLIC ${CMAKE_CURRENT_SOURCE_DIR}/include)
target_include_directories(dendroKT PUBLIC ${CMAKE_CURRENT_SOURCE_DIR}/dollar-master)
target_include_directories(dendroKT PUBLIC ${CMAKE_CURRENT_SOURCE_DIR}/IO/vtk/include)
target_include_directories(dendroKT PUBLIC ${CMAKE_CURRENT_SOURCE_DIR}/IO/zlib/inc)
target_include_directories(dendroKT PUBLIC ${CMAKE_CURRENT_SOURCE_DIR}/array/include)
target_include_directories(dendroKT PUBLIC ${CMAKE_CURRENT_SOURCE_DIR}/FEM/include)
target_include_directories(dendroKT PUBLIC ${MPI_INCLUDE_PATH})
target_link_libraries(dendroKT ${MPI_LIBRARIES} m)

if(WITH_BLAS_LAPACK)
    if(MANUAL_BLAS_LAPACK)
        target_include_directories(dendroKT PUBLIC ${LAPACKE_DIR}/include)
    else()
        target_include_directories(dendroKT PUBLIC ${LAPACK_INCLUDE_DIR})
        target_include_directories(dendroKT PUBLIC ${LAPACKE_DIR}/include)
    endif()

    target_link_libraries(dendroKT ${LAPACK_LIBRARIES})

endif()

if(BUILD_WITH_PETSC)
    target_include_directories(dendroKT PUBLIC ${PETSC_INCLUDES})
    target_link_libraries(dendroKT ${PETSC_LIBRARIES})
endif()

if(BUILD_WITH_AMAT)
    target_include_directories(dendroKT PUBLIC ${CMAKE_CURRENT_SOURCE_DIR}/external/aMat)
    target_include_directories(dendroKT PUBLIC ${CMAKE_CURRENT_SOURCE_DIR}/external/aMat/include)
endif()

if(HILBERT_ORDERING)
  add_definitions(-DHILBERT_ORDERING)
endif()


set(SRC_FILES ${CMAKE_CURRENT_SOURCE_DIR}/test/testPartition.cpp)
add_executable(tstPartition ${SRC_FILES})
target_include_directories(tstPartition PUBLIC ${MPI_INCLUDE_PATH})
target_link_libraries(tstPartition dendroKT ${MPI_LIBRARIES} m)

set(SRC_FILES ${CMAKE_CURRENT_SOURCE_DIR}/test/testConstruct.cpp)
add_executable(tstConstruct ${SRC_FILES})
target_include_directories(tstConstruct PUBLIC ${MPI_INCLUDE_PATH})
target_link_libraries(tstConstruct dendroKT ${MPI_LIBRARIES} m)


set(SRC_FILES ${CMAKE_CURRENT_SOURCE_DIR}/test/testTables.cpp)
add_executable(tstTable ${SRC_FILES})
target_include_directories(tstTable PUBLIC ${MPI_INCLUDE_PATH})
target_link_libraries(tstTable dendroKT ${MPI_LIBRARIES} m)

set(SRC_FILES ${CMAKE_CURRENT_SOURCE_DIR}/test/testTreeSort.cpp)
add_executable(tstTreeSort ${SRC_FILES})
target_include_directories(tstTreeSort PUBLIC ${MPI_INCLUDE_PATH})
target_link_libraries(tstTreeSort dendroKT ${MPI_LIBRARIES} m)

set(SRC_FILES ${CMAKE_CURRENT_SOURCE_DIR}/test/testTreeConstruction.cpp)
add_executable(tstTreeConstruction ${SRC_FILES})
target_include_directories(tstTreeConstruction PUBLIC ${MPI_INCLUDE_PATH})
target_link_libraries(tstTreeConstruction dendroKT ${MPI_LIBRARIES} m)

set(SRC_FILES ${CMAKE_CURRENT_SOURCE_DIR}/test/testTreeBalancing.cpp)
add_executable(tstTreeBalancing ${SRC_FILES})
target_include_directories(tstTreeBalancing PUBLIC ${MPI_INCLUDE_PATH})
target_link_libraries(tstTreeBalancing dendroKT ${MPI_LIBRARIES} m)

set(SRC_FILES ${CMAKE_CURRENT_SOURCE_DIR}/test/testTreeVtu.cpp)
add_executable(tstTreeVtu ${SRC_FILES})
target_include_directories(tstTreeVtu PUBLIC ${MPI_INCLUDE_PATH})
target_link_libraries(tstTreeVtu dendroKT ${MPI_LIBRARIES} m)

set(SRC_FILES ${CMAKE_CURRENT_SOURCE_DIR}/test/testHCurveTable.cpp)
add_executable(tstHCurveTable ${SRC_FILES})
target_include_directories(tstHCurveTable PUBLIC ${MPI_INCLUDE_PATH})
target_link_libraries(tstHCurveTable dendroKT ${MPI_LIBRARIES} m)

set(SRC_FILES ${CMAKE_CURRENT_SOURCE_DIR}/test/testMovingBall.cpp)
add_executable(tstMovingBall ${SRC_FILES})
target_include_directories(tstMovingBall PUBLIC ${MPI_INCLUDE_PATH})
target_link_libraries(tstMovingBall dendroKT ${MPI_LIBRARIES} m)

set(SRC_FILES ${CMAKE_CURRENT_SOURCE_DIR}/test/testTSearchCmpx.cpp)
add_executable(tstTSearchCmpx ${SRC_FILES})
target_include_directories(tstTSearchCmpx PUBLIC ${MPI_INCLUDE_PATH})
target_link_libraries(tstTSearchCmpx dendroKT ${MPI_LIBRARIES} m)

set(SRC_FILES ${CMAKE_CURRENT_SOURCE_DIR}/test/testODA.cpp)
add_executable(tstODA ${SRC_FILES})
target_include_directories(tstODA PUBLIC ${MPI_INCLUDE_PATH} ${CMAKE_CURRENT_SOURCE_DIR}/test/)
target_link_libraries(tstODA dendroKT ${MPI_LIBRARIES} m)

set(SRC_FILES ${CMAKE_CURRENT_SOURCE_DIR}/test/testMatvec.cpp)
add_executable(tstMatvec ${SRC_FILES})
target_include_directories(tstMatvec PUBLIC ${MPI_INCLUDE_PATH} ${CMAKE_CURRENT_SOURCE_DIR}/test/)
target_link_libraries(tstMatvec dendroKT ${MPI_LIBRARIES} m)

set(SRC_FILES ${CMAKE_CURRENT_SOURCE_DIR}/test/testFunction2Octree.cpp)
add_executable(tstFunction2Octree ${SRC_FILES})
target_include_directories(tstFunction2Octree PUBLIC ${MPI_INCLUDE_PATH} ${CMAKE_CURRENT_SOURCE_DIR}/test/)
target_link_libraries(tstFunction2Octree dendroKT ${MPI_LIBRARIES} m)

set(SRC_FILES ${CMAKE_CURRENT_SOURCE_DIR}/test/testSFCTreeLoop.cpp)
add_executable(tstSFCTreeLoop ${SRC_FILES})
target_include_directories(tstSFCTreeLoop PUBLIC ${MPI_INCLUDE_PATH} ${CMAKE_CURRENT_SOURCE_DIR}/test/)
target_link_libraries(tstSFCTreeLoop dendroKT ${MPI_LIBRARIES} m)

set(SRC_FILES ${CMAKE_CURRENT_SOURCE_DIR}/test/testKeepSiblingLeafsTogether.cpp)
add_executable(tstKeepSiblingLeafsTogether ${SRC_FILES})
target_include_directories(tstKeepSiblingLeafsTogether PUBLIC ${MPI_INCLUDE_PATH} ${CMAKE_CURRENT_SOURCE_DIR}/test/)
target_link_libraries(tstKeepSiblingLeafsTogether dendroKT ${MPI_LIBRARIES} m)

set(SRC_FILES ${CMAKE_CURRENT_SOURCE_DIR}/test/testCreateRegularOctree.cpp)
add_executable(tstCreateRegularOctree ${SRC_FILES})
target_include_directories(tstCreateRegularOctree PUBLIC ${MPI_INCLUDE_PATH} ${CMAKE_CURRENT_SOURCE_DIR}/test/)
target_link_libraries(tstCreateRegularOctree dendroKT ${MPI_LIBRARIES} m)

set(SRC_FILES ${CMAKE_CURRENT_SOURCE_DIR}/test/testLocGlobSz.cpp)
add_executable(tstLocGlobSz ${SRC_FILES})
target_include_directories(tstLocGlobSz PUBLIC ${MPI_INCLUDE_PATH} ${CMAKE_CURRENT_SOURCE_DIR}/test/)
target_link_libraries(tstLocGlobSz dendroKT ${MPI_LIBRARIES} m)

set(SRC_FILES ${CMAKE_CURRENT_SOURCE_DIR}/test/testBillionsOfElements.cpp)
add_executable(tstBillionsOfElements ${SRC_FILES})
target_include_directories(tstBillionsOfElements PUBLIC ${MPI_INCLUDE_PATH} ${CMAKE_CURRENT_SOURCE_DIR}/test/)
target_link_libraries(tstBillionsOfElements dendroKT ${MPI_LIBRARIES} m)

set(SRC_FILES ${CMAKE_CURRENT_SOURCE_DIR}/test/testMeshLoop.cpp)
add_executable(tstMeshLoop ${SRC_FILES})
target_include_directories(tstMeshLoop PUBLIC ${MPI_INCLUDE_PATH} ${CMAKE_CURRENT_SOURCE_DIR}/test/)
target_link_libraries(tstMeshLoop dendroKT ${MPI_LIBRARIES} m)

set(SRC_FILES ${CMAKE_CURRENT_SOURCE_DIR}/test/testGenerateGridHierarchy.cpp)
add_executable(tstGenerateGridHierarchy ${SRC_FILES})
target_include_directories(tstGenerateGridHierarchy PUBLIC ${MPI_INCLUDE_PATH} ${CMAKE_CURRENT_SOURCE_DIR}/test/)
target_link_libraries(tstGenerateGridHierarchy dendroKT ${MPI_LIBRARIES} m)

set(SRC_FILES ${CMAKE_CURRENT_SOURCE_DIR}/test/testIntergridTransfer.cpp)
add_executable(tstIntergridTransfer ${SRC_FILES})
target_include_directories(tstIntergridTransfer PUBLIC ${MPI_INCLUDE_PATH} ${CMAKE_CURRENT_SOURCE_DIR}/test/)
target_link_libraries(tstIntergridTransfer dendroKT ${MPI_LIBRARIES} m)

set(SRC_FILES ${CMAKE_CURRENT_SOURCE_DIR}/test/testIntergridSubda.cpp)
add_executable(tstIntergridSubda ${SRC_FILES})
target_include_directories(tstIntergridSubda PUBLIC ${MPI_INCLUDE_PATH} ${CMAKE_CURRENT_SOURCE_DIR}/test/)
target_link_libraries(tstIntergridSubda dendroKT ${MPI_LIBRARIES} m)

set(SRC_FILES ${CMAKE_CURRENT_SOURCE_DIR}/test/testRestriction.cpp)
add_executable(tstRestriction ${SRC_FILES})
target_include_directories(tstRestriction PUBLIC ${MPI_INCLUDE_PATH} ${CMAKE_CURRENT_SOURCE_DIR}/test/)
target_link_libraries(tstRestriction dendroKT ${MPI_LIBRARIES} m)

set(SRC_FILES ${CMAKE_CURRENT_SOURCE_DIR}/test/testRemesh.cpp)
add_executable(tstRemesh ${SRC_FILES})
target_include_directories(tstRemesh PUBLIC ${MPI_INCLUDE_PATH} ${CMAKE_CURRENT_SOURCE_DIR}/test/)
target_link_libraries(tstRemesh dendroKT ${MPI_LIBRARIES} m)

set(SRC_FILES ${CMAKE_CURRENT_SOURCE_DIR}/test/testCheckpoint.cpp)
add_executable(tstCheckpoint ${SRC_FILES})
target_include_directories(tstCheckpoint PUBLIC ${MPI_INCLUDE_PATH} ${CMAKE_CURRENT_SOURCE_DIR}/test/)
target_link_libraries(tstCheckpoint dendroKT ${MPI_LIBRARIES} m)

set(SRC_FILES ${CMAKE_CURRENT_SOURCE_DIR}/test/testBoundaryIndices.cpp)
add_executable(tstBoundaryIndices ${SRC_FILES})
target_include_directories(tstBoundaryIndices PUBLIC ${MPI_INCLUDE_PATH} ${CMAKE_CURRENT_SOURCE_DIR}/test/)
target_link_libraries(tstBoundaryIndices dendroKT ${MPI_LIBRARIES} m)

set(SRC_FILES ${CMAKE_CURRENT_SOURCE_DIR}/test/testRefineSubda.cpp)
add_executable(tstRefineSubda ${SRC_FILES})
target_include_directories(tstRefineSubda PUBLIC ${MPI_INCLUDE_PATH} ${CMAKE_CURRENT_SOURCE_DIR}/test/)
target_link_libraries(tstRefineSubda dendroKT ${MPI_LIBRARIES} m)

set(SRC_FILES ${CMAKE_CURRENT_SOURCE_DIR}/test/testTreeNodeOwner.cpp)
add_executable(tstTreeNodeOwner ${SRC_FILES})
target_include_directories(tstTreeNodeOwner PUBLIC ${MPI_INCLUDE_PATH} ${CMAKE_CURRENT_SOURCE_DIR}/test/)
target_link_libraries(tstTreeNodeOwner dendroKT ${MPI_LIBRARIES} m)

set(SRC_FILES ${CMAKE_CURRENT_SOURCE_DIR}/test/testBoundaryRefined.cpp)
add_executable(tstBoundaryRefined ${SRC_FILES})
target_include_directories(tstBoundaryRefined PUBLIC ${MPI_INCLUDE_PATH} ${CMAKE_CURRENT_SOURCE_DIR}/test/)
target_link_libraries(tstBoundaryRefined dendroKT ${MPI_LIBRARIES} m)

set(SRC_FILES ${CMAKE_CURRENT_SOURCE_DIR}/test/testConsistentElements.cpp)
add_executable(tstConsistentElements ${SRC_FILES})
target_include_directories(tstConsistentElements PUBLIC ${MPI_INCLUDE_PATH} ${CMAKE_CURRENT_SOURCE_DIR}/test/)
target_link_libraries(tstConsistentElements dendroKT ${MPI_LIBRARIES} m)

set(SRC_FILES ${CMAKE_CURRENT_SOURCE_DIR}/test/testProduceHangingSubda.cpp)
add_executable(tstProduceHangingSubda ${SRC_FILES})
target_include_directories(tstProduceHangingSubda PUBLIC ${MPI_INCLUDE_PATH} ${CMAKE_CURRENT_SOURCE_DIR}/test/)
target_link_libraries(tstProduceHangingSubda dendroKT ${MPI_LIBRARIES} m)

set(SRC_FILES ${CMAKE_CURRENT_SOURCE_DIR}/test/testHangingBoundary.cpp)
add_executable(tstHangingBoundary ${SRC_FILES})
target_include_directories(tstHangingBoundary PUBLIC ${MPI_INCLUDE_PATH} ${CMAKE_CURRENT_SOURCE_DIR}/test/)
target_link_libraries(tstHangingBoundary dendroKT ${MPI_LIBRARIES} m)

set(SRC_FILES ${CMAKE_CURRENT_SOURCE_DIR}/test/testPeriodicSphereStatic.cpp)
add_executable(tstPeriodicSphereStatic ${SRC_FILES})
target_include_directories(tstPeriodicSphereStatic PUBLIC ${MPI_INCLUDE_PATH} ${CMAKE_CURRENT_SOURCE_DIR}/test/)
target_link_libraries(tstPeriodicSphereStatic dendroKT ${MPI_LIBRARIES} m)

set(SRC_FILES ${CMAKE_CURRENT_SOURCE_DIR}/test/testPeriodicUniformNodes.cpp)
add_executable(tstPeriodicUniformNodes ${SRC_FILES})
target_include_directories(tstPeriodicUniformNodes PUBLIC ${MPI_INCLUDE_PATH} ${CMAKE_CURRENT_SOURCE_DIR}/test/)
target_link_libraries(tstPeriodicUniformNodes dendroKT ${MPI_LIBRARIES} m)

set(SRC_FILES ${CMAKE_CURRENT_SOURCE_DIR}/test/testIncidentGhostPoints.cpp
              ${CMAKE_CURRENT_SOURCE_DIR}/bench/src/genChannelPoints.cpp)
add_executable(tstIncidentGhostPoints ${SRC_FILES})
target_include_directories(tstIncidentGhostPoints PUBLIC ${MPI_INCLUDE_PATH} ${CMAKE_CURRENT_SOURCE_DIR}/test/ ${CMAKE_CURRENT_SOURCE_DIR}/bench/include)
target_link_libraries(tstIncidentGhostPoints dendroKT ${MPI_LIBRARIES} m)

set(SRC_FILES ${CMAKE_CURRENT_SOURCE_DIR}/test/octree/nonoverlapping.cpp
              ${CMAKE_CURRENT_SOURCE_DIR}/test/octree/multisphere.h)
add_executable(tstOctreeNonoverlapping ${SRC_FILES})
target_include_directories(tstOctreeNonoverlapping PUBLIC ${MPI_INCLUDE_PATH} ${CMAKE_CURRENT_SOURCE_DIR}/test/ ${CMAKE_CURRENT_SOURCE_DIR}/octree)
target_link_libraries(tstOctreeNonoverlapping dendroKT ${MPI_LIBRARIES} m)

set(SRC_FILES ${CMAKE_CURRENT_SOURCE_DIR}/test/octree/remesh.cpp
              ${CMAKE_CURRENT_SOURCE_DIR}/test/octree/multisphere.h)
add_executable(tstOctreeRemesh ${SRC_FILES})
target_include_directories(tstOctreeRemesh PUBLIC ${MPI_INCLUDE_PATH} ${CMAKE_CURRENT_SOURCE_DIR}/test/ ${CMAKE_CURRENT_SOURCE_DIR}/octree)
target_link_libraries(tstOctreeRemesh dendroKT ${MPI_LIBRARIES} m)

set(SRC_FILES ${CMAKE_CURRENT_SOURCE_DIR}/test/intergrid/refine_many.cpp
              ${CMAKE_CURRENT_SOURCE_DIR}/test/octree/multisphere.h)
add_executable(tstIntergridRefineMany ${SRC_FILES})
target_include_directories(tstIntergridRefineMany PUBLIC ${MPI_INCLUDE_PATH} ${CMAKE_CURRENT_SOURCE_DIR})
target_link_libraries(tstIntergridRefineMany dendroKT ${MPI_LIBRARIES} m)

set(SRC_FILES ${CMAKE_CURRENT_SOURCE_DIR}/test/fem/collect_mat.cpp
              ${CMAKE_CURRENT_SOURCE_DIR}/test/octree/multisphere.h)
add_executable(tstFemCollectMat ${SRC_FILES})
target_include_directories(tstFemCollectMat PUBLIC ${MPI_INCLUDE_PATH} ${CMAKE_CURRENT_SOURCE_DIR})
target_link_libraries(tstFemCollectMat dendroKT ${MPI_LIBRARIES} m)

set(SRC_FILES ${CMAKE_CURRENT_SOURCE_DIR}/test/octree/dist_partition.cpp
              ${CMAKE_CURRENT_SOURCE_DIR}/test/octree/gaussian.hpp)
add_executable(tstOctreeDistPartition ${SRC_FILES})
target_include_directories(tstOctreeDistPartition PUBLIC ${MPI_INCLUDE_PATH} ${CMAKE_CURRENT_SOURCE_DIR}/test/ ${CMAKE_CURRENT_SOURCE_DIR}/octree)
target_link_libraries(tstOctreeDistPartition dendroKT ${MPI_LIBRARIES} m)

set(SRC_FILES ${CMAKE_CURRENT_SOURCE_DIR}/test/testDollar.cpp)
add_executable(tstDollar ${SRC_FILES})
target_include_directories(tstDollar PUBLIC ${MPI_INCLUDE_PATH} ${CMAKE_CURRENT_SOURCE_DIR}/test/)
target_link_libraries(tstDollar dendroKT ${MPI_LIBRARIES} m)

set(SRC_FILES ${CMAKE_CURRENT_SOURCE_DIR}/FEM/examples/include/matrix.h
              ${CMAKE_CURRENT_SOURCE_DIR}/FEM/examples/src/matrix.cpp)
add_executable(tstMatAssembly ${SRC_FILES})
set_property(TARGET tstMatAssembly PROPERTY RUNTIME_OUTPUT_DIRECTORY Examples/FEM)
target_include_directories(tstMatAssembly PUBLIC ${MPI_INCLUDE_PATH} ${CMAKE_CURRENT_SOURCE_DIR}/FEM/examples/include)
target_link_libraries(tstMatAssembly dendroKT ${MPI_LIBRARIES} m)


if(BUILD_WITH_AMAT)
  set(SRC_FILES ${CMAKE_CURRENT_SOURCE_DIR}/test/testAmat.cpp
                ${CMAKE_CURRENT_SOURCE_DIR}/FEM/examples/src/poissonMat.cpp
                ${CMAKE_CURRENT_SOURCE_DIR}/FEM/examples/src/poissonVec.cpp)
  add_executable(tstAmat ${SRC_FILES})
  target_include_directories(tstAmat PUBLIC ${MPI_INCLUDE_PATH} ${CMAKE_CURRENT_SOURCE_DIR}/test/)
  target_include_directories(tstAmat PUBLIC ${MPI_INCLUDE_PATH} ${CMAKE_CURRENT_SOURCE_DIR}/FEM/examples/include)
  target_link_libraries(tstAmat dendroKT ${MPI_LIBRARIES} m)

  set(SRC_FILES ${CMAKE_CURRENT_SOURCE_DIR}/test/testAmatMatvec.cpp
                ${CMAKE_CURRENT_SOURCE_DIR}/FEM/examples/src/poissonMat.cpp
                ${CMAKE_CURRENT_SOURCE_DIR}/FEM/examples/src/poissonVec.cpp)
  add_executable(tstAmatMatvec ${SRC_FILES})
  target_include_directories(tstAmatMatvec PUBLIC ${MPI_INCLUDE_PATH} ${CMAKE_CURRENT_SOURCE_DIR}/test/)
  target_include_directories(tstAmatMatvec PUBLIC ${MPI_INCLUDE_PATH} ${CMAKE_CURRENT_SOURCE_DIR}/FEM/examples/include)
  target_link_libraries(tstAmatMatvec dendroKT ${MPI_LIBRARIES} m)

  set(SRC_FILES ${CMAKE_CURRENT_SOURCE_DIR}/test/testHybridMatvecUniform.cpp
                ${CMAKE_CURRENT_SOURCE_DIR}/FEM/examples/src/poissonMat.cpp
                ${CMAKE_CURRENT_SOURCE_DIR}/FEM/examples/src/poissonVec.cpp)
  add_executable(tstHybridMatvecUniform ${SRC_FILES})
  target_include_directories(tstHybridMatvecUniform PUBLIC ${MPI_INCLUDE_PATH} ${CMAKE_CURRENT_SOURCE_DIR}/test/)
  target_include_directories(tstHybridMatvecUniform PUBLIC ${MPI_INCLUDE_PATH} ${CMAKE_CURRENT_SOURCE_DIR}/FEM/examples/include)
  target_link_libraries(tstHybridMatvecUniform dendroKT ${MPI_LIBRARIES} m)
endif()




## tsort_bench (./tsortBench)
## -----------
set(SRC_FILES ${CMAKE_CURRENT_SOURCE_DIR}/bench/include/tsort_bench.h ${CMAKE_CURRENT_SOURCE_DIR}/bench/src/tsort_bench.cpp)
add_executable(tsortBench ${SRC_FILES})
target_include_directories(tsortBench PUBLIC ${MPI_INCLUDE_PATH} ${CMAKE_CURRENT_SOURCE_DIR}/bench/include)
target_link_libraries(tsortBench dendroKT ${MPI_LIBRARIES} m)

## matvec_bench (./matvecBench)
## ------------
set(SRC_FILES
  ${CMAKE_CURRENT_SOURCE_DIR}/bench/include/matvec_bench.h
  ${CMAKE_CURRENT_SOURCE_DIR}/bench/src/matvec_bench.cpp
  ${CMAKE_CURRENT_SOURCE_DIR}/FEM/examples/include/heatMat.h
  ${CMAKE_CURRENT_SOURCE_DIR}/FEM/examples/include/heatVec.h
  ${CMAKE_CURRENT_SOURCE_DIR}/FEM/examples/src/heatVec.cpp
  ${CMAKE_CURRENT_SOURCE_DIR}/FEM/examples/src/heatMat.cpp)
add_executable(matvecBench ${SRC_FILES})
target_include_directories(matvecBench PUBLIC ${MPI_INCLUDE_PATH}
                                              ${CMAKE_CURRENT_SOURCE_DIR}/bench/include
                                              ${CMAKE_CURRENT_SOURCE_DIR}/FEM/examples/include)
target_link_libraries(matvecBench dendroKT ${MPI_LIBRARIES} m)

## matvec_bench_adaptive (./matvecBenchAdaptive)
## ---------------------
set(SRC_FILES
  ${CMAKE_CURRENT_SOURCE_DIR}/bench/include/matvec_bench.h
  ${CMAKE_CURRENT_SOURCE_DIR}/bench/src/matvec_bench_adaptive.cpp
  ${CMAKE_CURRENT_SOURCE_DIR}/FEM/examples/include/heatMat.h
  ${CMAKE_CURRENT_SOURCE_DIR}/FEM/examples/include/heatVec.h
  ${CMAKE_CURRENT_SOURCE_DIR}/FEM/examples/src/heatVec.cpp
  ${CMAKE_CURRENT_SOURCE_DIR}/FEM/examples/src/heatMat.cpp)
add_executable(matvecBenchAdaptive ${SRC_FILES})
target_include_directories(matvecBenchAdaptive PUBLIC ${MPI_INCLUDE_PATH}
                                              ${CMAKE_CURRENT_SOURCE_DIR}/bench/include
                                              ${CMAKE_CURRENT_SOURCE_DIR}/FEM/examples/include)
target_link_libraries(matvecBenchAdaptive dendroKT ${MPI_LIBRARIES} m)


## matvec_bench_channel (./matvecBenchChannel)
## ---------------------
set(SRC_FILES
  ${CMAKE_CURRENT_SOURCE_DIR}/bench/include/matvec_bench.h
  ${CMAKE_CURRENT_SOURCE_DIR}/bench/src/matvec_bench_channel.cpp
  ${CMAKE_CURRENT_SOURCE_DIR}/bench/include/genChannelPoints.h
  ${CMAKE_CURRENT_SOURCE_DIR}/bench/src/genChannelPoints.cpp
  ${CMAKE_CURRENT_SOURCE_DIR}/FEM/examples/include/poissonMat.h
  ${CMAKE_CURRENT_SOURCE_DIR}/FEM/examples/include/poissonVec.h
  ${CMAKE_CURRENT_SOURCE_DIR}/FEM/examples/src/poissonVec.cpp
  ${CMAKE_CURRENT_SOURCE_DIR}/FEM/examples/src/poissonMat.cpp)
add_executable(matvecBenchChannel ${SRC_FILES})
target_include_directories(matvecBenchChannel PUBLIC ${MPI_INCLUDE_PATH}
                                              ${CMAKE_CURRENT_SOURCE_DIR}/bench/include
                                              ${CMAKE_CURRENT_SOURCE_DIR}/FEM/examples/include)
target_link_libraries(matvecBenchChannel dendroKT ${MPI_LIBRARIES} m)



## Examples
if(BUILD_EXAMPLES)
  ## Heat equation.
  set(SRC_FILES ${CMAKE_CURRENT_SOURCE_DIR}/FEM/examples/include/heatMat.h
                ${CMAKE_CURRENT_SOURCE_DIR}/FEM/examples/include/heatVec.h
                ${CMAKE_CURRENT_SOURCE_DIR}/FEM/examples/src/heatVec.cpp
                ${CMAKE_CURRENT_SOURCE_DIR}/FEM/examples/src/heatMat.cpp
                ${CMAKE_CURRENT_SOURCE_DIR}/FEM/examples/src/heatEq.cpp)
  add_executable(exHeatEq ${SRC_FILES})
  set_property(TARGET exHeatEq PROPERTY RUNTIME_OUTPUT_DIRECTORY Examples/FEM)
  target_include_directories(exHeatEq PUBLIC ${MPI_INCLUDE_PATH} ${CMAKE_CURRENT_SOURCE_DIR}/FEM/examples/include)
  target_link_libraries(exHeatEq dendroKT ${MPI_LIBRARIES} m)

  ## Poisson equation.
  set(SRC_FILES ${CMAKE_CURRENT_SOURCE_DIR}/FEM/examples/include/poissonMat.h
                ${CMAKE_CURRENT_SOURCE_DIR}/FEM/examples/include/poissonVec.h
                ${CMAKE_CURRENT_SOURCE_DIR}/FEM/examples/src/poissonVec.cpp
                ${CMAKE_CURRENT_SOURCE_DIR}/FEM/examples/src/poissonMat.cpp
                ${CMAKE_CURRENT_SOURCE_DIR}/FEM/examples/src/poissonEq.cpp)
  add_executable(exPoissonEq ${SRC_FILES})
  set_property(TARGET exPoissonEq PROPERTY RUNTIME_OUTPUT_DIRECTORY Examples/FEM)
  target_include_directories(exPoissonEq PUBLIC ${MPI_INCLUDE_PATH} ${CMAKE_CURRENT_SOURCE_DIR}/FEM/examples/include)
  target_link_libraries(exPoissonEq dendroKT ${MPI_LIBRARIES} m)

  ## Poisson equation with gmg.
  set(SRC_FILES ${CMAKE_CURRENT_SOURCE_DIR}/FEM/examples/include/poissonMat.h
                ${CMAKE_CURRENT_SOURCE_DIR}/FEM/examples/include/poissonVec.h
                ${CMAKE_CURRENT_SOURCE_DIR}/FEM/examples/include/poissonGMG.h
                ${CMAKE_CURRENT_SOURCE_DIR}/FEM/examples/src/poissonVec.cpp
                ${CMAKE_CURRENT_SOURCE_DIR}/FEM/examples/src/poissonMat.cpp
                ${CMAKE_CURRENT_SOURCE_DIR}/FEM/examples/src/poissonGMG.cpp)
  add_executable(exPoissonGMG ${SRC_FILES})
  set_property(TARGET exPoissonGMG PROPERTY RUNTIME_OUTPUT_DIRECTORY Examples/FEM)
  target_include_directories(exPoissonGMG PUBLIC ${MPI_INCLUDE_PATH} ${CMAKE_CURRENT_SOURCE_DIR}/FEM/examples/include)
  target_link_libraries(exPoissonGMG dendroKT ${MPI_LIBRARIES} m)


  if(BUILD_WITH_AMAT)
    ## Poisson equation with gmg and aMat.
    set(SRC_FILES ${CMAKE_CURRENT_SOURCE_DIR}/FEM/examples/include/poissonMat.h
                  ${CMAKE_CURRENT_SOURCE_DIR}/FEM/examples/include/poissonVec.h
                  ${CMAKE_CURRENT_SOURCE_DIR}/FEM/examples/include/poissonGMG.h
                  ${CMAKE_CURRENT_SOURCE_DIR}/FEM/examples/src/poissonVec.cpp
                  ${CMAKE_CURRENT_SOURCE_DIR}/FEM/examples/src/poissonMat.cpp
                  ${CMAKE_CURRENT_SOURCE_DIR}/experimental/include/idx.h
                  ${CMAKE_CURRENT_SOURCE_DIR}/experimental/include/aabb.h
                  ${CMAKE_CURRENT_SOURCE_DIR}/experimental/include/gridWrapper.h
                  ${CMAKE_CURRENT_SOURCE_DIR}/experimental/include/vector.h
                  ${CMAKE_CURRENT_SOURCE_DIR}/experimental/include/petscVector.h
                  ${CMAKE_CURRENT_SOURCE_DIR}/external/aMat/examples/src/ke_matrix.cpp
                  ${CMAKE_CURRENT_SOURCE_DIR}/external/aMat/examples/src/fe_vector.cpp
                  ${CMAKE_CURRENT_SOURCE_DIR}/FEM/examples/src/poissonGMG_amat.cpp)
    add_executable(exPoissonGMG_amat ${SRC_FILES})
    set_property(TARGET exPoissonGMG_amat PROPERTY RUNTIME_OUTPUT_DIRECTORY Examples/FEM)
    target_include_directories(exPoissonGMG_amat PRIVATE ${CMAKE_CURRENT_SOURCE_DIR}/experimental/include)
    target_include_directories(exPoissonGMG_amat PRIVATE ${CMAKE_CURRENT_SOURCE_DIR}/test)
    target_include_directories(exPoissonGMG_amat PUBLIC ${MPI_INCLUDE_PATH} ${CMAKE_CURRENT_SOURCE_DIR}/FEM/examples/include)
    target_include_directories(exPoissonGMG_amat PUBLIC ${MPI_INCLUDE_PATH} ${CMAKE_CURRENT_SOURCE_DIR}/external/aMat/examples/include)
    target_link_libraries(exPoissonGMG_amat dendroKT ${MPI_LIBRARIES} m)

    ## Poisson equation with aMat.
    set(SRC_FILES ${CMAKE_CURRENT_SOURCE_DIR}/FEM/examples/include/poissonMat.h
                  ${CMAKE_CURRENT_SOURCE_DIR}/FEM/examples/include/poissonVec.h
                  ${CMAKE_CURRENT_SOURCE_DIR}/FEM/examples/include/poissonGMG.h
                  ${CMAKE_CURRENT_SOURCE_DIR}/FEM/examples/src/poissonVec.cpp
                  ${CMAKE_CURRENT_SOURCE_DIR}/FEM/examples/src/poissonMat.cpp
                  ${CMAKE_CURRENT_SOURCE_DIR}/experimental/include/idx.h
                  ${CMAKE_CURRENT_SOURCE_DIR}/experimental/include/aabb.h
                  ${CMAKE_CURRENT_SOURCE_DIR}/experimental/include/gridWrapper.h
                  ${CMAKE_CURRENT_SOURCE_DIR}/experimental/include/vector.h
                  ${CMAKE_CURRENT_SOURCE_DIR}/experimental/include/petscVector.h
                  ${CMAKE_CURRENT_SOURCE_DIR}/external/aMat/examples/src/ke_matrix.cpp
                  ${CMAKE_CURRENT_SOURCE_DIR}/external/aMat/examples/src/fe_vector.cpp
                  ${CMAKE_CURRENT_SOURCE_DIR}/FEM/examples/src/poissonEq_amat.cpp)
    add_executable(exPoissonEq_amat ${SRC_FILES})
    set_property(TARGET exPoissonEq_amat PROPERTY RUNTIME_OUTPUT_DIRECTORY Examples/FEM)
    target_include_directories(exPoissonEq_amat PRIVATE ${CMAKE_CURRENT_SOURCE_DIR}/experimental/include)
    target_include_directories(exPoissonEq_amat PRIVATE ${CMAKE_CURRENT_SOURCE_DIR}/test)
    target_include_directories(exPoissonEq_amat PUBLIC ${MPI_INCLUDE_PATH} ${CMAKE_CURRENT_SOURCE_DIR}/FEM/examples/include)
    target_include_directories(exPoissonEq_amat PUBLIC ${MPI_INCLUDE_PATH} ${CMAKE_CURRENT_SOURCE_DIR}/external/aMat/examples/include)
    target_link_libraries(exPoissonEq_amat dendroKT ${MPI_LIBRARIES} m)

    ## Several methods of coarsening on incomplete octrees (Poisson operator).
    set(SRC_FILES ${CMAKE_CURRENT_SOURCE_DIR}/FEM/examples/include/poissonMat.h
                  ${CMAKE_CURRENT_SOURCE_DIR}/FEM/examples/include/poissonVec.h
                  ### ${CMAKE_CURRENT_SOURCE_DIR}/FEM/examples/include/poissonGMG.h
                  ${CMAKE_CURRENT_SOURCE_DIR}/FEM/examples/src/poissonVec.cpp
                  ${CMAKE_CURRENT_SOURCE_DIR}/FEM/examples/src/poissonMat.cpp
                  ${CMAKE_CURRENT_SOURCE_DIR}/external/aMat/examples/src/ke_matrix.cpp
                  ${CMAKE_CURRENT_SOURCE_DIR}/external/aMat/examples/src/fe_vector.cpp
                  ${CMAKE_CURRENT_SOURCE_DIR}/FEM/examples/src/coarsening.cpp)
    add_executable(exCoarsening ${SRC_FILES})
    set_property(TARGET exCoarsening PROPERTY RUNTIME_OUTPUT_DIRECTORY Examples/FEM)
    ### target_include_directories(exCoarsening PRIVATE ${CMAKE_CURRENT_SOURCE_DIR}/test)
    target_include_directories(exCoarsening PUBLIC ${MPI_INCLUDE_PATH} ${CMAKE_CURRENT_SOURCE_DIR}/FEM/examples/include)
    target_include_directories(exCoarsening PUBLIC ${MPI_INCLUDE_PATH} ${CMAKE_CURRENT_SOURCE_DIR}/external/aMat/examples/include)
    target_link_libraries(exCoarsening dendroKT ${MPI_LIBRARIES} m)
  endif()


  ## Test the poisson elemental operators are consistent.
  set(SRC_FILES ${CMAKE_CURRENT_SOURCE_DIR}/FEM/examples/include/poissonMat.h
                ${CMAKE_CURRENT_SOURCE_DIR}/FEM/examples/src/poissonMat.cpp
                ${CMAKE_CURRENT_SOURCE_DIR}/test/testPoissonOperator.cpp)
  add_executable(tstPoissonOperator ${SRC_FILES})
  set_property(TARGET tstPoissonOperator PROPERTY RUNTIME_OUTPUT_DIRECTORY Examples/FEM)
  target_include_directories(tstPoissonOperator PUBLIC ${MPI_INCLUDE_PATH} ${CMAKE_CURRENT_SOURCE_DIR}/FEM/examples/include)
  target_link_libraries(tstPoissonOperator dendroKT ${MPI_LIBRARIES} m)

endif(BUILD_EXAMPLES)

<|MERGE_RESOLUTION|>--- conflicted
+++ resolved
@@ -37,11 +37,8 @@
 option(BUILD_WITH_PETSC " build dendro with PETSC " ON)
 option(HILBERT_ORDERING "use the Hilbert space-filling curve to order orthants" OFF)
 option(BUILD_EXAMPLES "build example programs" ON)
-<<<<<<< HEAD
 option(BUILD_WITH_AMAT "build with aMat support" ON)
-=======
 option(USE_2TO1_GLOBAL_SORT "Use global sort instead of two-pass method for 2:1 balancing" OFF)
->>>>>>> dae5fcff
 
 set(KWAY 128 CACHE INT 128)
 set(NUM_NPES_THRESHOLD 2 CACHE INT 2)
