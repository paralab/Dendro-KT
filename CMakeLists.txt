## CMAKE for Dendro-KT
cmake_minimum_required(VERSION 2.8)
project(Dendro-KT)
set(CMAKE_CXX_FLAGS "${CMAKE_CXX_FLAGS} -std=c++11")

find_package(OpenMP REQUIRED)
find_package(MPI REQUIRED)
find_package(GSL REQUIRED)

# For now we just make it compulsory to have LAPACK installed.
#Later we will make it possible if LAPACK is not present to automaticall install before compiling dendro5
if(OPENMP_FOUND)
    set (CMAKE_C_FLAGS "${CMAKE_C_FLAGS} ${OpenMP_C_FLAGS}")
    set (CMAKE_CXX_FLAGS "${CMAKE_CXX_FLAGS} ${OpenMP_CXX_FLAGS}")
    set (CMAKE_EXE_LINKER_FLAGS "${CMAKE_EXE_LINKER_FLAGS} ${OpenMP_EXE_LINKER_FLAGS}")
endif()


if(MPI_COMPILE_FLAGS)
    set(COMPILE_FLAGS "${COMPILE_FLAGS} ${MPI_COMPILE_FLAGS}")
endif()

if(MPI_LINK_FLAGS)
    set(LINK_FLAGS "${LINK_FLAGS} ${MPI_LINK_FLAGS}")
endif()


## options for dendro

option(USE_64BIT_INDICES "Use 64-Bit indices. Reverts to 32-bit if turned off" ON)
option(ALLTOALLV_FIX "Use K-way all to all v" OFF)
option(SPLITTER_SELECTION_FIX "Turn on Splitter Selection fix" ON)
option(DIM_2 "use the two dimentional sorting" OFF)
option(WITH_BLAS_LAPACK "build using BLAS and LAPACk" OFF)
option(MANUAL_BLAS_LAPACK "configure BLAS and LAPACK Manually" OFF)
option(DENDRO_VTK_BINARY "write vtk/vtu files in binary mode " ON)
option(DENDRO_VTK_ZLIB_COMPRES "write vtk/vtu files in binary mode with zlib compression (only compatible with binary mode) " OFF)
option(BUILD_WITH_PETSC " build dendro with PETSC " OFF)
option(HILBERT_ORDERING "use the Hilbert space-filling curve to order orthants" OFF)

set(KWAY 128 CACHE INT 128)
set(NUM_NPES_THRESHOLD 2 CACHE INT 2)

#set the build type to release by default.
if(NOT CMAKE_BUILD_TYPE)
    set(CMAKE_BUILD_TYPE "Release" CACHE STRING
            "Choose the type of build, options are: Debug Release " FORCE)
endif()

if(WITH_BLAS_LAPACK)
    add_definitions(-DWITH_BLAS_LAPACK)
    if(MANUAL_BLAS_LAPACK)
        if("$ENV{BLAS}" STREQUAL "")
            message("Environment Variable BLAS is not set. Please set it to BLAS directory")
        endif()

        if( "$ENV{LAPACK}" STREQUAL "" )
            message("Enviroment Variable LAPACK is note set. Please set it to LAPACK directory. ")
        endif()
        set(LAPACKE_DIR $ENV{LAPACK}/LAPACKE)
        set(BLAS_LIBS $ENV{BLAS}/lib )
        set(LAPACK_LIBS $ENV{LAPACK}/lib)
        set(LAPACK_LINKER_FLAGS -llapacke -llapack -lblas -lgfortran -lquadmath)
        set(LAPACK_LIBRARIES ${LAPACK_LIBS}/liblapacke.a ${LAPACK_LIBS}/liblapack.a ${BLAS_LIBS}/libblas.a -static libgfortran.a libquadmath.a)
        set(LINK_FLAGS "${LINK_FLAGS} ${LAPACK_LINKER_FLAGS}")
    else ()
        find_package(BLAS REQUIRED)
        find_package(LAPACK REQUIRED)
        set(LAPACK_LINKER_FLAGS -llapacke -llapack -lblas -lgfortran -lquadmath)
        set(LAPACKE_DIR $ENV{LAPACK}/LAPACKE)
        set(LINK_FLAGS "${LINK_FLAGS} ${LAPACK_LINKER_FLAGS}")
        find_library(LAPACKE_LIB
                NAMES lapacke lapackelib liblapacke
                HINTS "/usr/lib/"
                )
        set(LAPACK_LIBRARIES ${LAPACK_LIBRARIES} ${LAPACKE_LIB})
        message(STATUS ${LAPACK_LIBRARIES})
    endif()

endif()

if(BUILD_WITH_PETSC)
    list (APPEND CMAKE_MODULE_PATH "${CMAKE_CURRENT_SOURCE_DIR}/cmake-modules")
    find_package(PETSc REQUIRED)
    add_definitions(-DBUILD_WITH_PETSC)
endif()



if(DIM_2)
    add_definitions(-DDIM_2)
endif()

if(USE_64BIT_INDICES)
    add_definitions(-DUSE_64BIT_INDICES)
    #message('Configuring 64BIT indices')
endif()

if(ALLTOALLV_FIX)
    add_definitions(-DALLTOALLV_FIX)
    add_definitions(-DKWAY=${KWAY})
endif()

if(SPLITTER_SELECTION_FIX)
    add_definitions(-DSPLITTER_SELECTION_FIX)
    add_definitions(-DNUM_NPES_THRESHOLD=${NUM_NPES_THRESHOLD})
endif()

if(ALLTOALL_SPARSE)
    add_definitions(-DALLTOALL_SPARSE)
endif()

if(DENDRO_VTK_BINARY)
else()
    set(DENDRO_VTK_ZLIB_COMPRES OFF)
endif()

if(DENDRO_VTK_BINARY)
    add_definitions(-DDENDRO_VTU_BINARY)
    if(DENDRO_VTK_ZLIB_COMPRES)
        add_definitions(-DDENDRO_VTU_ZLIB)
    endif()
else()
    add_definitions(-DDENDRO_VTU_ASCII)
endif()



set(DENDRO_KT_INC include/dendro.h
                  include/dtypes.h
                  include/hcurvedata.h
                  include/KDhcurvedata_decl.h
                  include/binUtils.h
                  include/colors.h
                  include/mathUtils.h
                  include/mathUtils.tcc
                  include/octUtils.h
                  include/ompUtils.h
                  include/ompUtils.tcc
                  include/point.h
                  include/profiler.h
                  include/seqUtils.h
                  include/seqUtils.tcc
                  include/parUtils.h
                  include/parUtils.tcc
                  include/tsort.h
                  include/oda.h
                  include/nsort.h
                  include/nsort.tcc
                  include/tsearchCmpx.h
                  include/treeNode.h
                  include/treeNode.tcc
<<<<<<< HEAD
                  FEM/include/matvec.h
                  ### FEM/include/refel.h
=======
                  include/asyncExchangeContex.h
>>>>>>> 5c7d78d0
                  IO/vtk/include/oct2vtk.h
                  array/include/arraySlice.h
                  FEM/include/matvec.h
                  FEM/include/tensor.h
                  FEM/include/refel.h
                  FEM/include/basis.h
                  FEM/include/lapac.h
                  )

set(DENDRO_KT_SRC src/binUtils.cpp
                  src/octUtils.cpp
                  src/parUtils.cpp
                  src/point.cpp
                  src/profiler.cpp
                  src/KDhcurvedata.cpp
                  src/KDhcurvedata_DATA.cpp
                  src/tsort.cpp
                  src/nsort.cpp
                  src/tsearchCmpx.cpp
                  src/treeNode.cpp
                  ### FEM/src/refel.cpp
                  IO/vtk/src/oct2vtk.cpp
                  src/oda.cpp
                  FEM/src/matvec.cpp
                  FEM/src/tensor.cpp
                  FEM/src/refel.cpp
                  FEM/src/basis.cpp
                  )


add_library(dendroKT ${DENDRO_KT_INC} ${DENDRO_KT_SRC})
target_include_directories(dendroKT PUBLIC ${CMAKE_CURRENT_SOURCE_DIR}/include)
target_include_directories(dendroKT PUBLIC ${CMAKE_CURRENT_SOURCE_DIR}/IO/vtk/include)
target_include_directories(dendroKT PUBLIC ${CMAKE_CURRENT_SOURCE_DIR}/IO/zlib/inc)
target_include_directories(dendroKT PUBLIC ${CMAKE_CURRENT_SOURCE_DIR}/array/include)
target_include_directories(dendroKT PUBLIC ${CMAKE_CURRENT_SOURCE_DIR}/FEM/include)
target_include_directories(dendroKT PUBLIC ${MPI_INCLUDE_PATH})
target_link_libraries(dendroKT ${MPI_LIBRARIES} m)

if(WITH_BLAS_LAPACK)
    if(MANUAL_BLAS_LAPACK)
        target_include_directories(dendroKT PUBLIC ${LAPACKE_DIR}/include)
    else()
        target_include_directories(dendroKT PUBLIC ${LAPACK_INCLUDE_DIR})
        target_include_directories(dendroKT PUBLIC ${LAPACKE_DIR}/include)
    endif()

    target_link_libraries(dendroKT ${LAPACK_LIBRARIES})

endif()

if(BUILD_WITH_PETSC)
    target_include_directories(dendroKT PUBLIC ${PETSC_INCLUDES})
    target_link_libraries(dendroKT ${PETSC_LIBRARIES})
endif()

if(HILBERT_ORDERING)
  add_definitions(-DHILBERT_ORDERING)
endif()


set(SRC_FILES ${CMAKE_CURRENT_SOURCE_DIR}/test/testConstruct.cpp)
add_executable(tstConstruct ${SRC_FILES})
target_include_directories(tstConstruct PUBLIC ${MPI_INCLUDE_PATH})
target_link_libraries(tstConstruct dendroKT ${MPI_LIBRARIES} m)


set(SRC_FILES ${CMAKE_CURRENT_SOURCE_DIR}/test/testTables.cpp)
add_executable(tstTable ${SRC_FILES})
target_include_directories(tstTable PUBLIC ${MPI_INCLUDE_PATH})
target_link_libraries(tstTable dendroKT ${MPI_LIBRARIES} m)

set(SRC_FILES ${CMAKE_CURRENT_SOURCE_DIR}/test/testTreeSort.cpp)
add_executable(tstTreeSort ${SRC_FILES})
target_include_directories(tstTreeSort PUBLIC ${MPI_INCLUDE_PATH})
target_link_libraries(tstTreeSort dendroKT ${MPI_LIBRARIES} m)

set(SRC_FILES ${CMAKE_CURRENT_SOURCE_DIR}/test/testTreeConstruction.cpp)
add_executable(tstTreeConstruction ${SRC_FILES})
target_include_directories(tstTreeConstruction PUBLIC ${MPI_INCLUDE_PATH})
target_link_libraries(tstTreeConstruction dendroKT ${MPI_LIBRARIES} m)

set(SRC_FILES ${CMAKE_CURRENT_SOURCE_DIR}/test/testTreeBalancing.cpp)
add_executable(tstTreeBalancing ${SRC_FILES})
target_include_directories(tstTreeBalancing PUBLIC ${MPI_INCLUDE_PATH})
target_link_libraries(tstTreeBalancing dendroKT ${MPI_LIBRARIES} m)

set(SRC_FILES ${CMAKE_CURRENT_SOURCE_DIR}/test/testTreeVtu.cpp)
add_executable(tstTreeVtu ${SRC_FILES})
target_include_directories(tstTreeVtu PUBLIC ${MPI_INCLUDE_PATH})
target_link_libraries(tstTreeVtu dendroKT ${MPI_LIBRARIES} m)

set(SRC_FILES ${CMAKE_CURRENT_SOURCE_DIR}/test/testHCurveTable.cpp)
add_executable(tstHCurveTable ${SRC_FILES})
target_include_directories(tstHCurveTable PUBLIC ${MPI_INCLUDE_PATH})
target_link_libraries(tstHCurveTable dendroKT ${MPI_LIBRARIES} m)

set(SRC_FILES ${CMAKE_CURRENT_SOURCE_DIR}/test/testMovingBall.cpp)
add_executable(tstMovingBall ${SRC_FILES})
target_include_directories(tstMovingBall PUBLIC ${MPI_INCLUDE_PATH})
target_link_libraries(tstMovingBall dendroKT ${MPI_LIBRARIES} m)

set(SRC_FILES ${CMAKE_CURRENT_SOURCE_DIR}/test/testTSearchCmpx.cpp)
add_executable(tstTSearchCmpx ${SRC_FILES})
target_include_directories(tstTSearchCmpx PUBLIC ${MPI_INCLUDE_PATH})
target_link_libraries(tstTSearchCmpx dendroKT ${MPI_LIBRARIES} m)

set(SRC_FILES ${CMAKE_CURRENT_SOURCE_DIR}/test/testCountCGNodes.cpp)
add_executable(tstCountCGNodes ${SRC_FILES})
target_include_directories(tstCountCGNodes PUBLIC ${MPI_INCLUDE_PATH} ${CMAKE_CURRENT_SOURCE_DIR}/test/)
target_link_libraries(tstCountCGNodes dendroKT ${MPI_LIBRARIES} m)

set(SRC_FILES ${CMAKE_CURRENT_SOURCE_DIR}/test/testScatterMap.cpp)
add_executable(tstScatterMap ${SRC_FILES})
target_include_directories(tstScatterMap PUBLIC ${MPI_INCLUDE_PATH} ${CMAKE_CURRENT_SOURCE_DIR}/test/)
target_link_libraries(tstScatterMap dendroKT ${MPI_LIBRARIES} m)

set(SRC_FILES ${CMAKE_CURRENT_SOURCE_DIR}/test/testScatterUniq.cpp)
add_executable(tstScatterUniq ${SRC_FILES})
target_include_directories(tstScatterUniq PUBLIC ${MPI_INCLUDE_PATH} ${CMAKE_CURRENT_SOURCE_DIR}/test/)
target_link_libraries(tstScatterUniq dendroKT ${MPI_LIBRARIES} m)

set(SRC_FILES ${CMAKE_CURRENT_SOURCE_DIR}/bench/include/tsort_bench.h ${CMAKE_CURRENT_SOURCE_DIR}/bench/src/tsort_bench.cpp)
add_executable(tsortBench ${SRC_FILES})
target_include_directories(tsortBench PUBLIC ${MPI_INCLUDE_PATH} ${CMAKE_CURRENT_SOURCE_DIR}/bench/include)
target_link_libraries(tsortBench dendroKT ${MPI_LIBRARIES} m)<|MERGE_RESOLUTION|>--- conflicted
+++ resolved
@@ -150,12 +150,7 @@
                   include/tsearchCmpx.h
                   include/treeNode.h
                   include/treeNode.tcc
-<<<<<<< HEAD
-                  FEM/include/matvec.h
-                  ### FEM/include/refel.h
-=======
                   include/asyncExchangeContex.h
->>>>>>> 5c7d78d0
                   IO/vtk/include/oct2vtk.h
                   array/include/arraySlice.h
                   FEM/include/matvec.h
@@ -176,7 +171,6 @@
                   src/nsort.cpp
                   src/tsearchCmpx.cpp
                   src/treeNode.cpp
-                  ### FEM/src/refel.cpp
                   IO/vtk/src/oct2vtk.cpp
                   src/oda.cpp
                   FEM/src/matvec.cpp
